# Copyright (c) 2012 Web Notes Technologies Pvt Ltd (http://erpnext.com)
# 
# MIT License (MIT)
# 
# Permission is hereby granted, free of charge, to any person obtaining a 
# copy of this software and associated documentation files (the "Software"), 
# to deal in the Software without restriction, including without limitation 
# the rights to use, copy, modify, merge, publish, distribute, sublicense, 
# and/or sell copies of the Software, and to permit persons to whom the 
# Software is furnished to do so, subject to the following conditions:
# 
# The above copyright notice and this permission notice shall be included in 
# all copies or substantial portions of the Software.
# 
# THE SOFTWARE IS PROVIDED "AS IS", WITHOUT WARRANTY OF ANY KIND, EXPRESS OR IMPLIED, 
# INCLUDING BUT NOT LIMITED TO THE WARRANTIES OF MERCHANTABILITY, FITNESS FOR A 
# PARTICULAR PURPOSE AND NONINFRINGEMENT. IN NO EVENT SHALL THE AUTHORS OR COPYRIGHT 
# HOLDERS BE LIABLE FOR ANY CLAIM, DAMAGES OR OTHER LIABILITY, WHETHER IN AN ACTION OF 
# CONTRACT, TORT OR OTHERWISE, ARISING FROM, OUT OF OR IN CONNECTION WITH THE SOFTWARE 
# OR THE USE OR OTHER DEALINGS IN THE SOFTWARE.
# 

from __future__ import unicode_literals
import sys, os
import webnotes
import webnotes.utils

form = webnotes.form
form_dict = webnotes.form_dict

sql = None
session = None
errdoc = ''
errdoctype = ''
errmethod = ''

def get_cgi_fields():
	"""make webnotes.form_dict from cgi field storage"""
	import cgi
	import webnotes
	from webnotes.utils import cstr
	
	# make the form_dict
	webnotes.form = cgi.FieldStorage(keep_blank_values=True)
	for key in webnotes.form.keys():
		webnotes.form_dict[key] = cstr(webnotes.form.getvalue(key))

# Logs

@webnotes.whitelist(allow_guest=True)
def startup():
	import webnotes
	import webnotes.session_cache

	webnotes.response.update(webnotes.session_cache.get())

def cleanup_docs():
	import webnotes.model.utils
	if webnotes.response.get('docs') and type(webnotes.response['docs'])!=dict:
		webnotes.response['docs'] = webnotes.model.utils.compress(webnotes.response['docs'])

# server calls
# ------------------------------------------------------------------------------------

@webnotes.whitelist()
def runserverobj(arg=None):
	import webnotes.widgets.form.run_method
	webnotes.widgets.form.run_method.runserverobj()

@webnotes.whitelist(allow_guest=True)
def logout():
	webnotes.login_manager.logout()


# DocType Mapper
# ------------------------------------------------------------------------------------

@webnotes.whitelist()
def dt_map():
	import webnotes
	import webnotes.model.utils
	from webnotes.model.code import get_obj
	from webnotes.model.doc import Document
	
	form_dict = webnotes.form_dict
	
	dt_list = webnotes.model.utils.expand(form_dict.get('docs'))
	from_doctype = form_dict.get('from_doctype')
	to_doctype = form_dict.get('to_doctype')
	from_docname = form_dict.get('from_docname')
	from_to_list = form_dict.get('from_to_list')
	
	dm = get_obj('DocType Mapper', from_doctype +'-' + to_doctype)
	dl = dm.dt_map(from_doctype, to_doctype, from_docname, Document(fielddata = dt_list[0]), [], from_to_list)
	
	webnotes.response['docs'] = dl

# Load Month Events
# ------------------------------------------------------------------------------------

@webnotes.whitelist()
def load_month_events():
	import webnotes

	mm = webnotes.form_dict.get('month')
	yy = webnotes.form_dict.get('year')
	m_st = str(yy) + '-' + str(mm) + '-01'
	m_end = str(yy) + '-' + str(mm) + '-31'

	import webnotes.widgets.event
	webnotes.response['docs'] = webnotes.widgets.event.get_cal_events(m_st, m_end)

# Data import
# ------------------------------------------------------------------------------------

@webnotes.whitelist()
def import_csv():
	import webnotes.model.import_docs
	from webnotes.utils import cint
	
	i = webnotes.model.import_docs.CSVImport()
	r = i.import_csv(webnotes.form_dict.get('csv_file'), webnotes.form_dict.get('dateformat'), webnotes.form_dict.get('overwrite', 0) and 1)
	
	webnotes.response['type']='iframe'
	rhead = '''<style>body, html {font-family: Arial; font-size: 12px;}</style>'''
	webnotes.response['result']= rhead + r

@webnotes.whitelist()
def get_template():
	import webnotes.model.import_docs
	webnotes.model.import_docs.get_template()
	

# File Upload
# ------------------------------------------------------------------------------------

@webnotes.whitelist()
def uploadfile():
	import webnotes.utils
	import webnotes.utils.file_manager
	import json

	ret = []

	try:
		if webnotes.form_dict.get('from_form'):
			webnotes.utils.file_manager.upload()
		else:
			if webnotes.form_dict.get('method'):
				m = webnotes.form_dict['method']
				modulename = '.'.join(m.split('.')[:-1])
				methodname = m.split('.')[-1]

				__import__(modulename)
				import sys
				moduleobj = sys.modules[modulename]
				ret = getattr(moduleobj, methodname)()
	except Exception, e:
		webnotes.msgprint(e)
		webnotes.errprint(webnotes.utils.getTraceback())

	webnotes.response['type'] = 'iframe'
	if not webnotes.response.get('result'):
		webnotes.response['result'] = """<script>
			window.parent.wn.upload.callback("%s", %s);
		</script>""" % (webnotes.form_dict.get('_id'),
			json.dumps(ret))

@webnotes.whitelist(allow_guest=True)
def reset_password():
	form_dict = webnotes.form_dict
	from webnotes.model.code import get_obj
	
	user = form_dict.get('user', '')
	if webnotes.conn.sql("""select name from tabProfile where name=%s""", user):
		import profile
		user_profile = profile.Profile(user)
		pwd = user_profile.reset_password()
		user_profile.send_new_pwd(pwd)
		
		webnotes.msgprint("Password has been reset and sent to your email id.")
	else:
		webnotes.msgprint("No such user (%s)" % user)


def handle():
	"""handle request"""
	cmd = webnotes.form_dict['cmd']

	if cmd!='login':
		# login executed in webnotes.auth
		try:
			execute_cmd(cmd)
		except webnotes.ValidationError, e:
			#webnotes.errprint(webnotes.utils.getTraceback())
			webnotes.errprint(e)
			webnotes.conn.rollback()
		except:
			webnotes.errprint(webnotes.utils.getTraceback())
			webnotes.conn and webnotes.conn.rollback()
				
	print_response()

	if webnotes.conn:
		webnotes.conn.close()

def execute_cmd(cmd):
	"""execute a request as python module"""
	validate_cmd(cmd)
	method = get_method(cmd)

	# check if whitelisted
	if webnotes.session['user'] == 'Guest':
		if (method not in webnotes.guest_methods):
			webnotes.response['403'] = 1
			raise Exception, 'Not Allowed, %s' % str(method)
	else:
		if not method in webnotes.whitelisted:
			webnotes.response['403'] = 1
			webnotes.msgprint('Not Allowed, %s' % str(method))
			raise Exception, 'Not Allowed, %s' % str(method)
		
	if not webnotes.conn.in_transaction:
		webnotes.conn.begin()

	if 'arg' in webnotes.form_dict:
		# direct method call
		ret = method(webnotes.form_dict.get('arg'))
	else:
		ret = method()

	# returns with a message
	if ret:
		webnotes.response['message'] = ret

	# update session
	webnotes.session_obj.update()

	if webnotes.conn.in_transaction:
		webnotes.conn.commit()

def get_method(cmd):
	"""get method object from cmd"""
	if '.' in cmd:
		cmd_parts = cmd.split('.')
		module_string = ".".join(cmd_parts[:-1])
		fn_string = cmd_parts[-1]
		module = __import__(module_string, fromlist=[module_string.split('.')[-1].encode('utf-8')])
		method = getattr(module, fn_string)
	else:
		method = globals()[cmd]
	return method
	
def validate_cmd(cmd):
	# check if there is no direct possibility of malicious script injection
	if cmd.startswith('webnotes.model.code'):
		raise Exception, 'Cannot call any methods from webnotes.model.code directly from the handler'

	if cmd.startswith('webnotes.model.db_schema'):
		raise Exception, 'Cannot call any methods from webnotes.model.db_schema directly from the handler'

	if cmd.startswith('webnotes.conn'):
		raise Exception, 'Cannot call database connection method directly from the handler'
		
def print_response():
	print_map = {
		'csv': print_csv,
		'iframe': print_iframe,
		'download': print_raw,
		'json': print_json,
		'page': print_page
	}
	
	print_map.get(webnotes.response.get('type'), print_json)()

def print_page():
	"""print web page"""
	from website.utils import render
	render(webnotes.response['page_name'])

def eprint(content):
	print content.encode('utf-8')

def print_json():	
	make_logs()
	cleanup_docs()
	add_cookies()

	eprint("Content-Type: text/html; charset: utf-8")
	print webnotes.cookies

	import json
	print_zip(json.dumps(webnotes.response))
		
def print_csv():
	eprint("Content-Type: text/csv; charset: utf-8")
	eprint("Content-Disposition: attachment; filename=%s.csv" % webnotes.response['doctype'].replace(' ', '_'))
	eprint("")
	eprint(webnotes.response['result'])

def print_iframe():
	eprint("Content-Type: text/html; charset: utf-8")
	eprint("")
	eprint(webnotes.response.get('result') or '')
	
	if webnotes.debug_log:
		import json
		eprint("""\
			<script>
				var messages = %(messages)s;
				if (messages.length) {
					for (var i in messages) {
						window.parent.msgprint(messages[i]);
					}
				}
				var errors = %(errors)s;
				if (errors.length) {
					for (var i in errors) {
						window.parent.console.log(errors[i]);
					}
				}
			</script>""" % {
				'messages': json.dumps(webnotes.message_log).replace("'", "\\'"),
				'errors': json.dumps(webnotes.debug_log).replace("'", "\\'"),
			})

def print_raw():
	eprint("Content-Type: %s" % \
		mimetypes.guess_type(webnotes.response['filename'])[0] \
		or 'application/unknown'),
	eprint("Content-Disposition: filename=%s" % \
		webnotes.response['filename'].replace(' ', '_'))
	eprint("")
	eprint(webnotes.response['filecontent'])

def make_logs():
	"""make strings for msgprint and errprint"""
	import json
<<<<<<< HEAD
	from webnotes.utils import cstr
	if webnotes.debug_log:
		webnotes.response['exc'] = json.dumps([cstr(d) for d in webnotes.debug_log])

	if webnotes.message_log:
		webnotes.response['server_messages'] = json.dumps([cstr(d) for d in webnotes.message_log])

def add_cookies():
	"""if there ar additional cookies defined during the request, add them"""
	if webnotes.cookies or webnotes.add_cookies:
		for c in webnotes.add_cookies.keys():
			webnotes.cookies[c.encode('utf-8')] = \
				webnotes.add_cookies[c].encode('utf-8')

def print_zip(response):
	response = response.encode('utf-8')
	if accept_gzip() and len(response)>512:
		response = compressBuf(response)
		eprint("Content-Encoding: gzip")
		eprint("Content-Length: %d" % len(response))
	eprint("")
	print response
=======
	str_out = json.dumps(webnotes.response, default=json_handler)
	
	if accept_gzip() and len(str_out)>512:
		out_buf = compressBuf(str_out)
		print "Content-Encoding: gzip"
		print "Content-Length: %d" % (len(out_buf))
		str_out = out_buf
		
	print "Content-Type: text/html; charset: utf-8"
	print_cookies()

	# Headers end
	print 
	print str_out
	
def json_handler(obj):
	"""serialize non-serializable data for json"""
	import datetime
	
	# serialize date
	if isinstance(obj, datetime.date):
		return str(obj)
	else:
		raise TypeError, """Object of type %s with value of %s is not JSON serializable""" % \
			(type(obj), repr(obj))
>>>>>>> 98ecfe04

def accept_gzip():
	"""return true if client accepts gzip"""
	try:
		import string
		if string.find(os.environ["HTTP_ACCEPT_ENCODING"], "gzip") != -1:
			return True
		else:
			return False
	except:
		return False

def compressBuf(buf):
	import gzip, cStringIO
	zbuf = cStringIO.StringIO()
	zfile = gzip.GzipFile(mode = 'wb',  fileobj = zbuf, compresslevel = 5)
	zfile.write(buf)
	zfile.close()
	return zbuf.getvalue()<|MERGE_RESOLUTION|>--- conflicted
+++ resolved
@@ -290,7 +290,7 @@
 	print webnotes.cookies
 
 	import json
-	print_zip(json.dumps(webnotes.response))
+	print_zip(json.dumps(webnotes.response, default=json_handler))
 		
 def print_csv():
 	eprint("Content-Type: text/csv; charset: utf-8")
@@ -336,7 +336,6 @@
 def make_logs():
 	"""make strings for msgprint and errprint"""
 	import json
-<<<<<<< HEAD
 	from webnotes.utils import cstr
 	if webnotes.debug_log:
 		webnotes.response['exc'] = json.dumps([cstr(d) for d in webnotes.debug_log])
@@ -359,21 +358,6 @@
 		eprint("Content-Length: %d" % len(response))
 	eprint("")
 	print response
-=======
-	str_out = json.dumps(webnotes.response, default=json_handler)
-	
-	if accept_gzip() and len(str_out)>512:
-		out_buf = compressBuf(str_out)
-		print "Content-Encoding: gzip"
-		print "Content-Length: %d" % (len(out_buf))
-		str_out = out_buf
-		
-	print "Content-Type: text/html; charset: utf-8"
-	print_cookies()
-
-	# Headers end
-	print 
-	print str_out
 	
 def json_handler(obj):
 	"""serialize non-serializable data for json"""
@@ -381,11 +365,10 @@
 	
 	# serialize date
 	if isinstance(obj, datetime.date):
-		return str(obj)
+		return unicode(obj)
 	else:
 		raise TypeError, """Object of type %s with value of %s is not JSON serializable""" % \
 			(type(obj), repr(obj))
->>>>>>> 98ecfe04
 
 def accept_gzip():
 	"""return true if client accepts gzip"""

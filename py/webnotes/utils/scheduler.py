--- conflicted
+++ resolved
@@ -55,21 +55,6 @@
 	nowtime = webnotes.utils.now_datetime()
 	last = webnotes.conn.get_global('scheduler_last_event')
 	if last:
-<<<<<<< HEAD
-		last = datetime.strptime(last_event, format)
-
-		if now.day != last.day:
-
-			out.append('daily:' + trigger('execute_daily'))
-
-			if now.month != last.month:
-				out.append('monthly:' + trigger('execute_monthly'))
-					
-			if now.weekday()==0:
-				out.append('weekly:' + trigger('execute_weekly'))
-			
-		if now.hour != last.hour:
-=======
 		last = datetime.strptime(last, format)
 
 		if nowtime.day != last.day:
@@ -83,7 +68,6 @@
 				out.append('weekly:' + trigger('execute_weekly'))
 			
 		if nowtime.hour != last.hour:
->>>>>>> 6ac11f53
 			out.append('hourly:' + trigger('execute_hourly'))
 
 	out.append('all:' + trigger('execute_all'))
@@ -108,10 +92,7 @@
 
 def log(method):
 	"""log error in patch_log"""
-<<<<<<< HEAD
-=======
 	import webnotes
->>>>>>> 6ac11f53
 	webnotes.conn.rollback()
 	traceback = webnotes.getTraceback()
 	

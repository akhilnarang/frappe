const path = require('path');
const fs = require('fs');
const chalk = require('chalk');
const log = console.log; // eslint-disable-line

const multi_entry = require('rollup-plugin-multi-entry');
const commonjs = require('rollup-plugin-commonjs');
const node_resolve = require('rollup-plugin-node-resolve');
const postcss = require('rollup-plugin-postcss');
const buble = require('rollup-plugin-buble');
const { terser } = require('rollup-plugin-terser');
const vue = require('rollup-plugin-vue');
const frappe_html = require('./frappe-html-plugin');
const less_loader = require('./less-loader');

const production = process.env.FRAPPE_ENV === 'production';

const {
	apps_list,
	assets_path,
	bench_path,
	get_public_path,
	get_app_path,
	get_build_json,
	get_options_for_scss
} = require('./rollup.utils');

function get_rollup_options(output_file, input_files) {
	if (output_file.endsWith('.js')) {
		return get_rollup_options_for_js(output_file, input_files);
	} else if(output_file.endsWith('.css')) {
		return get_rollup_options_for_css(output_file, input_files);
	}
}

function get_rollup_options_for_js(output_file, input_files) {

	const node_resolve_paths = [].concat(
		// node_modules of apps directly importable
		apps_list.map(app => path.resolve(get_app_path(app), '../node_modules')).filter(fs.existsSync),
		// import js file of any app if you provide the full path
		apps_list.map(app => path.resolve(get_app_path(app), '..')).filter(fs.existsSync)
	);

	const plugins = [
		// enables array of inputs
		multi_entry(),
		// .html -> .js
		frappe_html(),
		// ignore css imports
		ignore_css(),
		// .vue -> .js
		vue.default(),
		// ES6 -> ES5
		buble({
			objectAssign: 'Object.assign',
			transforms: {
				dangerousForOf: true,
				classes: false
			},
			exclude: [path.resolve(bench_path, '**/*.css'), path.resolve(bench_path, '**/*.less')]
		}),
		commonjs(),
		node_resolve({
			customResolveOptions: {
				paths: node_resolve_paths
			}
		}),
		production && terser()
	];

	return {
		inputOptions: {
			input: input_files,
			plugins: plugins,
			context: 'window',
			external: ['jquery'],
			onwarn({ code, message, loc, frame }) {
				// skip warnings
				if (['EVAL', 'SOURCEMAP_BROKEN', 'NAMESPACE_CONFLICT'].includes(code)) return;

				if ('UNRESOLVED_IMPORT' === code) {
					log(chalk.yellow.underline(code), ':', message);
					const command = chalk.yellow('bench setup requirements');
					log(`Cannot find some dependencies. You may have to run "${command}" to install them.`);
					log();
					return;
				}

				if (loc) {
					log(`${loc.file} (${loc.line}:${loc.column}) ${message}`);
					if (frame) log(frame);
				} else {
					log(chalk.yellow.underline(code), ':', message);
				}
			}
		},
		outputOptions: {
			file: path.resolve(assets_path, output_file),
			format: 'iife',
			name: 'Rollup',
			globals: {
				'jquery': 'window.jQuery'
			},
			sourcemap: true
		}
	};
}

function get_rollup_options_for_css(output_file, input_files) {
	const output_path = path.resolve(assets_path, output_file);
	const minimize_css = output_path.includes('/assets/css/') && production;

	const plugins = [
		// enables array of inputs
		multi_entry(),
		// less -> css
		postcss({
			plugins: [
				require('tailwindcss'),
				require('postcss-nested'),
				require('autoprefixer'),
				minimize_css ? require('cssnano')({ preset: 'default' }) : null
			].filter(Boolean),
			extract: output_path,
			loaders: [less_loader],
			use: [
				[
					'less',
					{
						// import other less/css files starting from these folders
						paths: [path.resolve(get_public_path('frappe'), 'less')]
					}
				],
				['sass', get_options_for_scss()]
			],
			include: [
				path.resolve(bench_path, '**/*.less'),
				path.resolve(bench_path, '**/*.scss'),
				path.resolve(bench_path, '**/*.css')
<<<<<<< HEAD
			]
=======
			],
			minimize: minimize_css,
			sourceMap: output_file.startsWith('css/') && !production
>>>>>>> 85274158
		})
	];

	return {
		inputOptions: {
			input: input_files,
			plugins: plugins,
			onwarn(warning, warn) {
				// skip warnings
				if (['EMPTY_BUNDLE'].includes(warning.code)) return;

				// console.warn everything else
				log(chalk.yellow.underline(warning.code), ':', warning.message);
				log(warning);
			}
		},
		outputOptions: {
			// this file is always empty, remove it later?
			file: path.resolve(assets_path, `css/rollup.manifest.css`),
			format: 'cjs'
		}
	};
}

function get_options_for(app) {
	const build_json = get_build_json(app);
	if (!build_json) return [];

	return Object.keys(build_json)
		.map(output_file => {
			if (output_file.startsWith('concat:')) return null;

			const input_files = build_json[output_file]
				.map(input_file => {
					let prefix = get_app_path(app);
					if (input_file.startsWith('node_modules/')) {
						prefix = path.resolve(get_app_path(app), '..');
					}
					return path.resolve(prefix, input_file);
				});
			return Object.assign(
				get_rollup_options(output_file, input_files), {
					output_file
				});
		})
		.filter(Boolean);
}

function ignore_css() {
	return {
		name: 'ignore-css',
		transform(code, id) {
			if (!['.css', '.scss', '.sass', '.less'].some(ext => id.endsWith(ext))) {
				return null;
			}

			return `
				// ignored ${id}
			`;
		}
	};
};

module.exports = {
	get_options_for
};<|MERGE_RESOLUTION|>--- conflicted
+++ resolved
@@ -138,13 +138,8 @@
 				path.resolve(bench_path, '**/*.less'),
 				path.resolve(bench_path, '**/*.scss'),
 				path.resolve(bench_path, '**/*.css')
-<<<<<<< HEAD
-			]
-=======
 			],
-			minimize: minimize_css,
 			sourceMap: output_file.startsWith('css/') && !production
->>>>>>> 85274158
 		})
 	];
 

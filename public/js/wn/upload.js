--- conflicted
+++ resolved
@@ -25,12 +25,6 @@
 			}
 			
 			// add other inputs in the div as arguments
-<<<<<<< HEAD
-			$upload.find("input[name]").each(function() {
-				var key = $(this).attr("name");
-				if(key!="filedata" && key!="file_url") {
-					opts.args[key] = $(this).val();
-=======
 			opts.args.params = {};
 			$upload.find("input[name]").each(function() {
 				var key = $(this).attr("name");
@@ -41,7 +35,6 @@
 					} else {
 						opts.args.params[key] = $(this).val();	
 					}
->>>>>>> 53c720a9
 				}
 			})
 			

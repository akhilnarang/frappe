--- conflicted
+++ resolved
@@ -28,19 +28,6 @@
 	page = webnotes.form_dict.get('name')
 	doclist = get(page)
 
-	# load translations
-	if webnotes.lang != "en":
-		from webnotes.modules import get_doc_path
-		from webnotes.translate import get_lang_data
-		d = doclist[0]
-		messages = get_lang_data(get_doc_path(d.module, d.doctype, d.name), 
-			webnotes.lang, 'js')
-		webnotes.response["__messages"] = messages
-			
-	webnotes.response['docs'] = doclist
-	
-<<<<<<< HEAD
-=======
 	if has_permission(doclist):
 		# load translations
 		if webnotes.lang != "en":
@@ -52,7 +39,6 @@
 		raise webnotes.PermissionError, 'No read permission for Page %s' % \
 			(doclist[0].title or page, )
 		
->>>>>>> d3f9860a
 def has_permission(page_doclist):
 	if webnotes.user.name == "Administrator" or "System Manager" in webnotes.user.get_roles():
 		return True

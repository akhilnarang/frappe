--- conflicted
+++ resolved
@@ -176,13 +176,9 @@
 			if not tname in webnotes.local.reportview_tables:
 				webnotes.local.reportview_tables.append(tname)
 				
-<<<<<<< HEAD
-			load_doctypes()
-=======
 			if not hasattr(webnotes.local, "reportview_doctypes") \
 				or not webnotes.local.reportview_doctypes.has_key(tname):
 					load_doctypes()
->>>>>>> 28422a50
 		
 			# prepare in condition
 			if f[2] in ['in', 'not in']:

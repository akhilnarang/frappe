// Copyright (c) 2019, Frappe Technologies Pvt. Ltd. and Contributors
// MIT License. See license.txt

frappe.provide('frappe.dashboards');
frappe.provide('frappe.dashboards.chart_sources');


frappe.pages['dashboard'].on_page_load = function(wrapper) {
	var page = frappe.ui.make_app_page({
		parent: wrapper,
		title: __("Dashboard"),
		single_column: true
	});

	frappe.dashboard = new Dashboard(wrapper);
	$(wrapper).bind('show', function() {
		frappe.dashboard.show();
	});
};

class Dashboard {
	constructor(wrapper) {
		this.wrapper = $(wrapper);
		$(`<div class="dashboard">
			<div class="dashboard-graph"></div>
		</div>`).appendTo(this.wrapper.find(".page-content").empty());
		this.container = this.wrapper.find(".dashboard-graph");
		this.page = wrapper.page;
	}

	show() {
		this.route = frappe.get_route();
		if (this.route.length > 1) {
			// from route
			this.show_dashboard(this.route.slice(-1)[0]);
		} else {
			// last opened
			if (frappe.last_dashboard) {
				frappe.set_route('dashboard', frappe.last_dashboard);
			} else {
				// default dashboard
				frappe.db.get_list('Dashboard', {filters: {is_default: 1}}).then(data => {
					if (data && data.length) {
						frappe.set_route('dashboard', data[0].name);
					} else {
						// no default, get the latest one
						frappe.db.get_list('Dashboard', {limit: 1}).then(data => {
							if (data && data.length) {
								frappe.set_route('dashboard', data[0].name);
							} else {
								// create a new dashboard!
								frappe.new_doc('Dashboard');
							}
						});
					}
				});
			}
		}
	}

	show_dashboard(current_dashboard_name) {
		if (this.dashboard_name !== current_dashboard_name) {
			this.dashboard_name = current_dashboard_name;
			let title = this.dashboard_name;
			if (!this.dashboard_name.toLowerCase().includes(__('dashboard'))) {
				// ensure dashboard title has "dashboard"
				title = __('{0} Dashboard', [title]);
			}
			this.page.set_title(title);
			this.set_dropdown();
			this.container.empty();
			this.refresh();
		}
		this.charts = {};
		frappe.last_dashboard = current_dashboard_name;
	}

	refresh() {
		this.get_permitted_dashboard_charts().then(charts => {
			if (!charts.length) {
				frappe.msgprint(__('No Permitted Charts on this Dashboard'), __('No Permitted Charts'))
			}

<<<<<<< HEAD
			this.chart_group = new frappe.widget.WidgetGroup({
				title: null,
				container: this.container,
				type: "chart",
				columns: 2,
				options: {
					allow_sorting: false,
					allow_create: false,
					allow_delete: false,
					allow_hiding: false,
					allow_edit: false,
				},
				widgets: this.charts,
			});
=======
			frappe.dashboard_utils.get_dashboard_settings().then((settings) => {
				let chart_config = settings.chart_config? JSON.parse(settings.chart_config): {};
				this.charts =
					charts.map(chart => {
						return {
							chart_name: chart.chart,
							label: chart.chart,
							chart_settings: chart_config[chart.chart] || {},
							...chart
						}
					});
				this.chart_group = new frappe.widget.WidgetGroup({
					title: null,
					container: this.container,
					type: "chart",
					columns: 2,
					allow_sorting: false,
					widgets: this.charts,
				});
			})
>>>>>>> 08cf8012
		});
	}

	get_permitted_dashboard_charts() {
		return frappe.xcall(
			'frappe.desk.doctype.dashboard.dashboard.get_permitted_charts',
			{
				dashboard_name: this.dashboard_name
			}).then(charts => {
				return charts;
			});
	}

	set_dropdown() {
		this.page.clear_menu();

		this.page.add_menu_item('Edit...', () => {
			frappe.set_route('Form', 'Dashboard', frappe.dashboard.dashboard_name);
		}, 1);

		this.page.add_menu_item('New...', () => {
			frappe.new_doc('Dashboard');
		}, 1);

		frappe.db.get_list("Dashboard").then(dashboards => {
			dashboards.map(dashboard => {
				let name = dashboard.name;
				if(name != this.dashboard_name){
					this.page.add_menu_item(name, () => frappe.set_route("dashboard", name));
				}
			});
		});
	}
}<|MERGE_RESOLUTION|>--- conflicted
+++ resolved
@@ -81,22 +81,6 @@
 				frappe.msgprint(__('No Permitted Charts on this Dashboard'), __('No Permitted Charts'))
 			}
 
-<<<<<<< HEAD
-			this.chart_group = new frappe.widget.WidgetGroup({
-				title: null,
-				container: this.container,
-				type: "chart",
-				columns: 2,
-				options: {
-					allow_sorting: false,
-					allow_create: false,
-					allow_delete: false,
-					allow_hiding: false,
-					allow_edit: false,
-				},
-				widgets: this.charts,
-			});
-=======
 			frappe.dashboard_utils.get_dashboard_settings().then((settings) => {
 				let chart_config = settings.chart_config? JSON.parse(settings.chart_config): {};
 				this.charts =
@@ -113,11 +97,16 @@
 					container: this.container,
 					type: "chart",
 					columns: 2,
-					allow_sorting: false,
+					options: {
+						allow_sorting: false,
+						allow_create: false,
+						allow_delete: false,
+						allow_hiding: false,
+						allow_edit: false,
+					},
 					widgets: this.charts,
 				});
 			})
->>>>>>> 08cf8012
 		});
 	}
 

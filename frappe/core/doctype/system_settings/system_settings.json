{
 "creation": "2014-04-17 16:53:52.640856",
 "doctype": "DocType",
 "document_type": "System",
 "engine": "InnoDB",
 "field_order": [
  "localization",
  "country",
  "language",
  "column_break_3",
  "time_zone",
  "is_first_startup",
  "setup_complete",
  "date_and_number_format",
  "date_format",
  "column_break_7",
  "number_format",
  "float_precision",
  "currency_precision",
  "sec_backup_limit",
  "backup_limit",
  "background_workers",
  "enable_scheduler",
  "scheduler_last_event",
  "permissions",
  "apply_strict_user_permissions",
  "column_break_21",
  "allow_guests_to_upload_files",
  "security",
  "session_expiry",
  "session_expiry_mobile",
  "column_break_13",
  "deny_multiple_sessions",
  "allow_login_using_mobile_number",
  "allow_login_using_user_name",
  "allow_error_traceback",
  "password_settings",
  "force_user_to_reset_password",
  "column_break_31",
  "enable_password_policy",
  "minimum_password_score",
  "brute_force_security",
  "allow_consecutive_login_attempts",
  "column_break_34",
  "allow_login_after_fail",
  "two_factor_authentication",
  "enable_two_factor_auth",
  "bypass_2fa_for_retricted_ip_users",
  "bypass_restrict_ip_check_if_2fa_enabled",
  "two_factor_method",
  "lifespan_qrcode_image",
  "otp_issuer_name",
  "email",
  "email_footer_address",
  "column_break_18",
  "disable_standard_email_footer",
  "hide_footer_in_auto_email_reports",
  "prepared_report_section",
  "enable_prepared_report_auto_deletion",
  "prepared_report_expiry_period",
  "chat",
  "enable_chat"
 ],
 "fields": [
  {
   "fieldname": "localization",
   "fieldtype": "Section Break"
  },
  {
   "fieldname": "country",
   "fieldtype": "Link",
   "label": "Country",
   "options": "Country"
  },
  {
   "fieldname": "language",
   "fieldtype": "Link",
   "in_list_view": 1,
   "label": "Language",
   "options": "Language",
   "reqd": 1
  },
  {
   "fieldname": "column_break_3",
   "fieldtype": "Column Break"
  },
  {
   "fieldname": "time_zone",
   "fieldtype": "Select",
   "label": "Time Zone",
   "reqd": 1
  },
  {
   "default": "0",
   "fieldname": "is_first_startup",
   "fieldtype": "Check",
   "hidden": 1,
   "label": "Is First Startup",
   "read_only": 1
  },
  {
   "default": "0",
   "fieldname": "setup_complete",
   "fieldtype": "Check",
   "hidden": 1,
   "label": "Setup Complete",
   "read_only": 1
  },
  {
   "collapsible": 1,
   "fieldname": "date_and_number_format",
   "fieldtype": "Section Break",
   "label": "Date and Number Format"
  },
  {
   "fieldname": "date_format",
   "fieldtype": "Select",
   "label": "Date Format",
   "options": "yyyy-mm-dd\ndd-mm-yyyy\ndd/mm/yyyy\ndd.mm.yyyy\nmm/dd/yyyy\nmm-dd-yyyy",
   "reqd": 1
  },
  {
   "fieldname": "column_break_7",
   "fieldtype": "Column Break"
  },
  {
   "fieldname": "number_format",
   "fieldtype": "Select",
   "label": "Number Format",
   "options": "#,###.##\n#.###,##\n# ###.##\n# ###,##\n#'###.##\n#, ###.##\n#,##,###.##\n#,###.###\n#.###\n#,###",
   "reqd": 1
  },
  {
   "fieldname": "float_precision",
   "fieldtype": "Select",
   "label": "Float Precision",
   "options": "\n2\n3\n4\n5\n6\n7\n8\n9"
  },
  {
   "description": "If not set, the currency precision will depend on number format",
   "fieldname": "currency_precision",
   "fieldtype": "Select",
   "label": "Currency Precision",
   "options": "\n0\n1\n2\n3\n4\n5\n6\n7\n8\n9"
  },
  {
   "collapsible": 1,
   "fieldname": "sec_backup_limit",
   "fieldtype": "Section Break",
   "label": "Backups"
  },
  {
   "default": "3",
   "description": "Older backups will be automatically deleted",
   "fieldname": "backup_limit",
   "fieldtype": "Int",
   "label": "Number of Backups"
  },
  {
   "collapsible": 1,
   "fieldname": "background_workers",
   "fieldtype": "Section Break",
   "label": "Background Workers"
  },
  {
   "default": "0",
   "description": "Run scheduled jobs only if checked",
   "fieldname": "enable_scheduler",
   "fieldtype": "Check",
   "hidden": 1,
   "label": "Enable Scheduled Jobs"
  },
  {
   "fieldname": "scheduler_last_event",
   "fieldtype": "Data",
   "hidden": 1,
   "label": "Scheduler Last Event",
   "report_hide": 1
  },
  {
   "collapsible": 1,
   "fieldname": "permissions",
   "fieldtype": "Section Break",
   "label": "Permissions"
  },
  {
   "default": "0",
   "description": "If Apply Strict User Permission is checked and User Permission is defined for a DocType for a User, then all the documents where value of the link is blank, will not be shown to that User",
   "fieldname": "apply_strict_user_permissions",
   "fieldtype": "Check",
   "label": "Apply Strict User Permissions"
  },
  {
   "collapsible": 1,
   "fieldname": "security",
   "fieldtype": "Section Break",
   "label": "Security"
  },
  {
   "default": "06:00",
   "description": "Session Expiry in Hours e.g. 06:00",
   "fieldname": "session_expiry",
   "fieldtype": "Data",
   "label": "Session Expiry"
  },
  {
   "default": "720:00",
   "description": "In Hours",
   "fieldname": "session_expiry_mobile",
   "fieldtype": "Data",
   "label": "Session Expiry Mobile"
  },
  {
   "fieldname": "column_break_13",
   "fieldtype": "Column Break"
  },
  {
   "default": "0",
   "description": "Note: Multiple sessions will be allowed in case of mobile device",
   "fieldname": "deny_multiple_sessions",
   "fieldtype": "Check",
   "label": "Allow only one session per user"
  },
  {
   "default": "0",
   "description": "User can login using Email id or Mobile number",
   "fieldname": "allow_login_using_mobile_number",
   "fieldtype": "Check",
   "label": "Allow Login using Mobile Number"
  },
  {
   "default": "0",
   "description": "User can login using Email id or User Name",
   "fieldname": "allow_login_using_user_name",
   "fieldtype": "Check",
   "label": "Allow Login using User Name"
  },
  {
   "default": "1",
   "fieldname": "allow_error_traceback",
   "fieldtype": "Check",
   "label": "Show Full Error and Allow Reporting of Issues to the Developer"
  },
  {
   "collapsible": 1,
   "fieldname": "password_settings",
   "fieldtype": "Section Break",
   "label": "Password"
  },
  {
   "description": "In Days",
   "fieldname": "force_user_to_reset_password",
   "fieldtype": "Int",
   "label": "Force User to Reset Password"
  },
  {
   "fieldname": "column_break_31",
   "fieldtype": "Column Break"
  },
  {
   "default": "1",
   "description": "If enabled, the password strength will be enforced based on the Minimum Password Score value. A value of 2 being medium strong and 4 being very strong.",
   "fieldname": "enable_password_policy",
   "fieldtype": "Check",
   "label": "Enable Password Policy"
  },
  {
   "default": "2",
   "depends_on": "eval:doc.enable_password_policy==1",
   "fieldname": "minimum_password_score",
   "fieldtype": "Select",
   "label": "Minimum Password Score",
   "options": "2\n3\n4"
  },
  {
   "collapsible": 1,
   "fieldname": "brute_force_security",
   "fieldtype": "Section Break",
   "label": "Brute Force Security"
  },
  {
   "fieldname": "allow_consecutive_login_attempts",
   "fieldtype": "Int",
   "label": "Allow Consecutive Login Attempts "
  },
  {
   "fieldname": "column_break_34",
   "fieldtype": "Column Break"
  },
  {
   "default": "60",
   "description": "In seconds",
   "fieldname": "allow_login_after_fail",
   "fieldtype": "Int",
   "label": "Allow Login After Fail"
  },
  {
   "collapsible": 1,
   "fieldname": "two_factor_authentication",
   "fieldtype": "Section Break",
   "label": "Two Factor Authentication"
  },
  {
   "default": "0",
   "fieldname": "enable_two_factor_auth",
   "fieldtype": "Check",
   "label": "Enable Two Factor Auth"
  },
  {
   "default": "0",
   "depends_on": "enable_two_factor_auth",
   "description": "If enabled, users who login from Restricted IP Address, won't be prompted for Two Factor Auth",
   "fieldname": "bypass_2fa_for_retricted_ip_users",
   "fieldtype": "Check",
   "label": "Bypass Two Factor Auth for users who login from restricted IP Address"
  },
  {
   "default": "0",
   "depends_on": "enable_two_factor_auth",
   "description": "If enabled, all users can login from any IP Address using Two Factor Auth. This can also be set only for specific user(s) in User Page",
   "fieldname": "bypass_restrict_ip_check_if_2fa_enabled",
   "fieldtype": "Check",
   "label": "Bypass restricted IP Address check If Two Factor Auth Enabled"
  },
  {
   "default": "OTP App",
   "description": "Choose authentication method to be used by all users",
   "fieldname": "two_factor_method",
   "fieldtype": "Select",
   "label": "Two Factor Authentication method",
   "options": "OTP App\nSMS\nEmail"
  },
  {
   "depends_on": "eval:doc.two_factor_method == \"OTP App\"",
   "description": "Time in seconds to retain QR code image on server. Min:<strong>240</strong>",
   "fieldname": "lifespan_qrcode_image",
   "fieldtype": "Int",
   "label": "Expiry time of QR Code Image Page"
  },
  {
   "default": "Frappe Framework",
   "depends_on": "enable_two_factor_auth",
   "fieldname": "otp_issuer_name",
   "fieldtype": "Data",
   "label": "OTP Issuer Name"
  },
  {
   "collapsible": 1,
   "fieldname": "email",
   "fieldtype": "Section Break",
   "label": "EMail"
  },
  {
   "description": "Your organization name and address for the email footer.",
   "fieldname": "email_footer_address",
   "fieldtype": "Small Text",
   "label": "Email Footer Address"
  },
  {
   "fieldname": "column_break_18",
   "fieldtype": "Column Break"
  },
  {
   "default": "0",
   "fieldname": "disable_standard_email_footer",
   "fieldtype": "Check",
   "label": "Disable Standard Email Footer"
  },
  {
   "default": "0",
   "fieldname": "hide_footer_in_auto_email_reports",
   "fieldtype": "Check",
   "label": "Hide footer in auto email reports"
  },
  {
   "fieldname": "chat",
   "fieldtype": "Section Break",
   "label": "Chat"
  },
  {
   "default": "1",
   "fieldname": "enable_chat",
   "fieldtype": "Check",
   "label": "Enable Chat"
  },
  {
   "fieldname": "column_break_21",
   "fieldtype": "Column Break"
  },
  {
   "default": "0",
   "description": "When enabled this will allow guests to upload files to your application, You can enable this if you wish to collect files from user without having them to log in, for example in job applications web form.",
   "fieldname": "allow_guests_to_upload_files",
   "fieldtype": "Check",
   "label": "Allow Guests to Upload Files"
  },
  {
   "default": "7",
   "depends_on": "enable_prepared_report_auto_deletion",
   "description": "System will auto-delete Prepared Reports permanently after these many days since creation",
   "fieldname": "prepared_report_expiry_period",
   "fieldtype": "Int",
   "label": "Prepared Report Expiry Period (Days)"
  },
  {
   "default": "1",
   "fieldname": "enable_prepared_report_auto_deletion",
   "fieldtype": "Check",
   "label": "Enable Auto-deletion of Prepared Reports"
  },
  {
   "collapsible": 1,
   "fieldname": "prepared_report_section",
   "fieldtype": "Section Break",
   "label": "Prepared Report"
  }
 ],
 "icon": "fa fa-cog",
 "issingle": 1,
<<<<<<< HEAD
 "modified": "2021-03-25 13:58:12.750629",
=======
 "links": [],
 "modified": "2021-03-25 17:54:32.668876",
>>>>>>> 409e0b7a
 "modified_by": "Administrator",
 "module": "Core",
 "name": "System Settings",
 "owner": "Administrator",
 "permissions": [
  {
   "create": 1,
   "read": 1,
   "role": "System Manager",
   "share": 1,
   "write": 1
  }
 ],
 "quick_entry": 1,
 "sort_field": "modified",
 "sort_order": "ASC",
 "track_changes": 1
}<|MERGE_RESOLUTION|>--- conflicted
+++ resolved
@@ -417,12 +417,8 @@
  ],
  "icon": "fa fa-cog",
  "issingle": 1,
-<<<<<<< HEAD
- "modified": "2021-03-25 13:58:12.750629",
-=======
  "links": [],
  "modified": "2021-03-25 17:54:32.668876",
->>>>>>> 409e0b7a
  "modified_by": "Administrator",
  "module": "Core",
  "name": "System Settings",

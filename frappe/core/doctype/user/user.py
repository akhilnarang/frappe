--- conflicted
+++ resolved
@@ -107,15 +107,11 @@
 			now=now
 		)
 		if self.name not in ('Administrator', 'Guest') and not self.user_image:
-<<<<<<< HEAD
 			frappe.enqueue('frappe.core.doctype.user.user.update_gravatar', name=self.name, now=now)
-=======
-			frappe.enqueue('frappe.core.doctype.user.user.update_gravatar', name=self.name)
 		
 		# Set user selected timezone
 		if self.time_zone:
 			frappe.defaults.set_default("time_zone", self.time_zone, self.name)
->>>>>>> f3778928
 
 	def has_website_permission(self, ptype, user, verbose=False):
 		"""Returns true if current user is the session user"""

--- conflicted
+++ resolved
@@ -89,8 +89,6 @@
 			role_profile = frappe.get_doc('Role Profile', self.role_profile_name)
 			self.set('roles', [])
 			self.append_roles(*[role.role for role in role_profile.roles])
-<<<<<<< HEAD
-=======
 
 	def validate_allowed_modules(self):
 		if self.module_profile:
@@ -100,7 +98,6 @@
 				self.append('block_modules', {
 					'module': d.module
 				})
->>>>>>> 6f774d6d
 
 	def validate_user_image(self):
 		if self.user_image and len(self.user_image) > 2000:

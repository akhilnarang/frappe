{
 "actions": [],
 "allow_import": 1,
 "creation": "2012-12-12 11:19:22",
 "default_view": "File",
 "doctype": "DocType",
 "engine": "InnoDB",
 "field_order": [
  "file_name",
  "is_private",
  "column_break_7jmm",
  "file_type",
  "preview",
  "preview_html",
  "section_break_5",
  "is_home_folder",
  "is_attachments_folder",
  "file_size",
  "column_break_5",
  "file_url",
  "thumbnail_url",
  "folder",
  "is_folder",
  "section_break_8",
  "attached_to_doctype",
  "column_break_10",
  "attached_to_name",
  "attached_to_field",
  "old_parent",
  "content_hash",
  "uploaded_to_dropbox",
  "uploaded_to_google_drive"
 ],
 "fields": [
  {
   "fieldname": "file_name",
   "fieldtype": "Data",
   "in_global_search": 1,
   "label": "File Name",
   "oldfieldname": "file_name",
   "oldfieldtype": "Data",
   "read_only": 1
  },
  {
   "default": "0",
   "depends_on": "eval:!doc.is_folder",
   "fieldname": "is_private",
   "fieldtype": "Check",
   "label": "Is Private"
  },
  {
   "fieldname": "preview",
   "fieldtype": "Section Break",
   "label": "Preview"
  },
  {
   "fieldname": "preview_html",
   "fieldtype": "HTML",
   "label": "Preview HTML"
  },
  {
   "fieldname": "section_break_5",
   "fieldtype": "Section Break"
  },
  {
   "default": "0",
   "fieldname": "is_home_folder",
   "fieldtype": "Check",
   "hidden": 1,
   "label": "Is Home Folder"
  },
  {
   "default": "0",
   "fieldname": "is_attachments_folder",
   "fieldtype": "Check",
   "hidden": 1,
   "label": "Is Attachments Folder"
  },
  {
   "fieldname": "file_size",
   "fieldtype": "Int",
   "in_list_view": 1,
   "label": "File Size",
   "length": 20,
   "options": "File Size",
   "read_only": 1
  },
  {
   "fieldname": "column_break_5",
   "fieldtype": "Column Break"
  },
  {
   "depends_on": "eval:!doc.is_folder",
   "fieldname": "file_url",
   "fieldtype": "Code",
   "label": "File URL",
   "read_only": 1
  },
  {
   "fieldname": "thumbnail_url",
   "fieldtype": "Small Text",
   "label": "Thumbnail URL",
   "read_only": 1
  },
  {
   "fieldname": "folder",
   "fieldtype": "Link",
   "hidden": 1,
   "label": "Folder",
   "options": "File",
   "read_only": 1
  },
  {
   "default": "0",
   "fieldname": "is_folder",
   "fieldtype": "Check",
   "label": "Is Folder",
   "read_only": 1
  },
  {
   "depends_on": "eval:!doc.is_folder",
   "fieldname": "section_break_8",
   "fieldtype": "Section Break"
  },
  {
   "fieldname": "attached_to_doctype",
   "fieldtype": "Link",
   "in_standard_filter": 1,
   "label": "Attached To DocType",
   "options": "DocType",
   "read_only": 1
  },
  {
   "fieldname": "column_break_10",
   "fieldtype": "Column Break"
  },
  {
   "fieldname": "attached_to_name",
   "fieldtype": "Data",
   "label": "Attached To Name",
   "read_only": 1
  },
  {
   "fieldname": "attached_to_field",
   "fieldtype": "Data",
   "label": "Attached To Field",
   "read_only": 1
  },
  {
   "fieldname": "old_parent",
   "fieldtype": "Data",
   "hidden": 1,
   "label": "old_parent"
  },
  {
   "fieldname": "content_hash",
   "fieldtype": "Data",
   "label": "Content Hash",
   "read_only": 1
  },
  {
   "default": "0",
   "fieldname": "uploaded_to_dropbox",
   "fieldtype": "Check",
   "label": "Uploaded To Dropbox",
   "read_only": 1
  },
  {
   "default": "0",
   "fieldname": "uploaded_to_google_drive",
   "fieldtype": "Check",
   "label": "Uploaded To Google Drive",
   "read_only": 1
  },
  {
   "fieldname": "column_break_7jmm",
   "fieldtype": "Column Break"
  },
  {
   "fieldname": "file_type",
   "fieldtype": "Data",
   "in_list_view": 1,
   "in_standard_filter": 1,
   "label": "File Type",
   "read_only": 1
  }
 ],
 "force_re_route_to_default_view": 1,
 "icon": "fa fa-file",
 "idx": 1,
 "links": [],
<<<<<<< HEAD
 "modified": "2023-07-26 14:03:49.456951",
=======
 "modified": "2023-08-02 09:43:51.178011",
>>>>>>> 975c4845
 "modified_by": "Administrator",
 "module": "Core",
 "name": "File",
 "owner": "Administrator",
 "permissions": [
  {
   "create": 1,
   "delete": 1,
   "email": 1,
   "export": 1,
   "import": 1,
   "print": 1,
   "read": 1,
   "report": 1,
   "role": "System Manager",
   "share": 1,
   "write": 1
  },
  {
   "create": 1,
   "delete": 1,
   "read": 1,
   "role": "All",
   "write": 1
  }
 ],
 "sort_field": "modified",
 "sort_order": "ASC",
 "states": [],
 "title_field": "file_name",
 "track_changes": 1
}<|MERGE_RESOLUTION|>--- conflicted
+++ resolved
@@ -189,11 +189,7 @@
  "icon": "fa fa-file",
  "idx": 1,
  "links": [],
-<<<<<<< HEAD
- "modified": "2023-07-26 14:03:49.456951",
-=======
- "modified": "2023-08-02 09:43:51.178011",
->>>>>>> 975c4845
+ "modified": "2023-08-02 09:43:51.178012",
  "modified_by": "Administrator",
  "module": "Core",
  "name": "File",

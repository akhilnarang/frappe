@import "variables";
@import 'frappe/public/css/font-awesome';
@import "~bootstrap/scss/bootstrap";
@import 'multilevel-dropdown';
@import 'website-image';
@import 'page-builder';
@import 'blog';
@import 'markdown';
<<<<<<< HEAD
=======
@import 'sidebar';
@import 'doc';
>>>>>>> a95aa7ad

.container {
	padding-left: 1.25rem;
	padding-right: 1.25rem;
}

@include media-breakpoint-up(sm) {
	.container {
		padding-left: 0;
		padding-right: 0;
	}
}

@include media-breakpoint-up(lg) {
	.container {
		padding-left: 2.5rem;
		padding-right: 2.5rem;
	}
}

@include media-breakpoint-up(xl) {
	.container {
		padding-left: 5rem;
		padding-right: 5rem;
	}
}

@include media-breakpoint-up(2xl) {
	.container {
		padding-left: 1.5rem;
		padding-right: 1.5rem;
	}
}

.navbar-light {
	border-bottom: 1px solid $border-color;
}

.navbar-light .navbar-nav .nav-link {
	color: $gray-700;
	font-size: $font-size-sm;
	font-weight: 500;

	&:hover,
	&:focus, &.active {
		color: $primary;
	}
}

.navbar-brand {
	img {
		display: inline-block;
		max-width: 150px;
		max-height: 25px;
	}
}

.dropdown-menu {
	padding: 0.25rem;
}

.dropdown-item {
	border-radius: $dropdown-border-radius;
}

.navbar.bg-dark {
	.dropdown-menu {
		font-size: 0.75rem;
		background-color: $dark;
		border-radius: 0;
	}

	.nav-link {
		white-space: nowrap;
		color: $light;

		&:hover {
			color: $primary;
		}
	}

	.nav-item {
		padding: 0rem 1rem;
	}

	.dropdown-item {
		color: $light;

		&:hover {
			background-color: $dark;
			color: $primary;
		}
	}
}

.input-dark {
	background-color: $dark;
	border-color: darken($primary, 40%);
	color: $light;
}

.breadcrumb {
	padding-left: 0;
	padding-right: 0;
	background-color: white;
}

a.card {
	text-decoration: none;
}

.hidden {
	@extend .d-none;
}

.hide-control {
	@extend .d-none;
}

.text-underline {
	text-decoration: underline;
}

.text-extra-muted {
	color: #d1d8dd !important;
}

// footer

.web-footer {
	padding: 5rem 0;
	min-height: 140px;
}

.footer-logo {
	width: 5rem;
	height: 2rem;
	object-fit: contain;
	object-position: left;
}

.footer-link, .footer-child-item a {
	font-weight: 500;
	color: $gray-700;

	&:hover {
		color: $primary;
		text-decoration: none;
	}
}

.footer-col-left, .footer-col-right {
	padding-top: 0.8rem;
	padding-bottom: 1rem;
	line-height: 2;
}

.footer-col-right {
	@include media-breakpoint-up(sm) {
		text-align: right;
	}
}

.footer-col-left .footer-link {
	margin-right: 1rem;
}

.footer-col-right .footer-link {
	margin-right: 1rem;
	@include media-breakpoint-up(sm) {
		margin-right: 0;
		margin-left: 1rem;
	}
}

.footer-group-label {
	color: $text-muted;
}

.footer-parent-item {
	margin-bottom: 0.5rem;
}

.footer-info {
	border-top: 1px solid $border-color;
	color: $text-muted;
	font-size: $font-size-sm;
}

.no-underline {
	text-decoration: none !important;
}

.indicator {
	font-size: inherit;
}

h4.modal-title {
	font-size: 1em;
}

h5.modal-title {
	margin: 0px !important;
}

.col-xs-1 {
	@extend .col-1;
}
.col-xs-2 {
	@extend .col-2;
}
.col-xs-3 {
	@extend .col-3;
}
.col-xs-4 {
	@extend .col-4;
}
.col-xs-5 {
	@extend .col-5;
}
.col-xs-6 {
	@extend .col-6;
}
.col-xs-7 {
	@extend .col-7;
}
.col-xs-8 {
	@extend .col-8;
}
.col-xs-9 {
	@extend .col-9;
}
.col-xs-10 {
	@extend .col-10;
}
.col-xs-11 {
	@extend .col-11;
}
.col-xs-12 {
	@extend .col-12;
}

.btn-default {
	@extend .btn-light;
}

.btn-xs {
	@extend .btn-sm;
}

.hidden-xs {
	@extend .d-none;
	@extend .d-sm-block;
}

.visible-xs {
	@extend .d-block;
	@extend .d-sm-none;
}

.form-section {
	margin-right: -45px;
}

.form-section .section-body {
	width: 100%;
	padding: 15px;
	@extend .row;
}

.pull-right {
	float: right;
}

.btn-primary-light {
	@include button-variant(
		$background: $primary-light,
		$border: $primary-light,
		$hover-background: lighten($primary-light, 1%),
		$hover-border: $primary-light,
		$active-background: lighten($primary-light, 1%),
		$active-border: darken($primary-light, 12.5%)
	);

	color: darken($primary, 5%);
	&:hover {
		color: darken($primary, 5%);
	}
}

.image-with-blur {
	transition: filter 300ms ease-in-out;
	filter: blur(1.5rem);
}

.image-loaded {
	filter: blur(0rem);
}<|MERGE_RESOLUTION|>--- conflicted
+++ resolved
@@ -6,11 +6,8 @@
 @import 'page-builder';
 @import 'blog';
 @import 'markdown';
-<<<<<<< HEAD
-=======
 @import 'sidebar';
 @import 'doc';
->>>>>>> a95aa7ad
 
 .container {
 	padding-left: 1.25rem;

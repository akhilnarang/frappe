frappe.provide("frappe.views");

frappe.views.BaseList = class BaseList {
	constructor(opts) {
		Object.assign(this, opts);
	}

	show() {
		frappe.run_serially([
			() => this.init(),
			() => this.before_refresh(),
			() => this.refresh(),
		]);
	}

	init() {
		if (this.init_promise) return this.init_promise;

		let tasks = [
			this.setup_defaults,
			this.set_stats,
			this.setup_fields,
			// make view
			this.setup_page,
			this.setup_side_bar,
			this.setup_main_section,
			this.setup_view,
			this.setup_view_menu,
		].map((fn) => fn.bind(this));

		this.init_promise = frappe.run_serially(tasks);
		return this.init_promise;
	}

	setup_defaults() {
		this.page_name = frappe.get_route_str();
		this.page_title = this.page_title || __(this.doctype);
		this.meta = frappe.get_meta(this.doctype);
		this.settings = frappe.listview_settings[this.doctype] || {};
		this.user_settings = frappe.get_user_settings(this.doctype);

		this.start = 0;
		this.page_length = 20;
		this.data = [];
		this.method = "frappe.desk.reportview.get";

		this.can_create = frappe.model.can_create(this.doctype);
		this.can_write = frappe.model.can_write(this.doctype);

		this.fields = [];
		this.filters = [];
		this.sort_by = "modified";
		this.sort_order = "desc";

		// Setup buttons
		this.primary_action = null;
		this.secondary_action = null;

		this.menu_items = [
			{
				label: __("Refresh"),
				action: () => this.refresh(),
				class: "visible-xs",
			},
		];
	}

	setup_fields() {
		this.set_fields();
		this.build_fields();
	}

	set_fields() {
		let fields = [].concat(
			frappe.model.std_fields_list,
			this.meta.title_field
		);

		fields.forEach((f) => this._add_field(f));
	}

	get_fields_in_list_view() {
		return this.meta.fields.filter((df) => {
			return (
				(frappe.model.is_value_type(df.fieldtype) &&
					(df.in_list_view &&
						frappe.perm.has_perm(
							this.doctype,
							df.permlevel,
							"read"
						))) ||
				(df.fieldtype === "Currency" &&
					df.options &&
					!df.options.includes(":")) ||
				df.fieldname === "status"
			);
		});
	}

	build_fields() {
		// fill in missing doctype
		this.fields = this.fields.map((f) => {
			if (typeof f === "string") {
				f = [f, this.doctype];
			}
			return f;
		});
		// remove null or undefined values
		this.fields = this.fields.filter(Boolean);
		//de-duplicate
		this.fields = this.fields.uniqBy((f) => f[0] + f[1]);
	}

	_add_field(fieldname, doctype) {
		if (!fieldname) return;

		if (!doctype) doctype = this.doctype;

		if (typeof fieldname === "object") {
			// df is passed
			const df = fieldname;
			fieldname = df.fieldname;
			doctype = df.parent;
		}

<<<<<<< HEAD
		const is_valid_field =
			frappe.model.std_fields_list.includes(fieldname) ||
			frappe.meta.has_field(doctype, fieldname) ||
			fieldname === "_seen";
=======
		if (!this.fields) this.fields = [];

		const is_valid_field = frappe.model.std_fields_list.includes(fieldname)
			|| frappe.meta.has_field(doctype, fieldname)
			|| fieldname === '_seen';
>>>>>>> 27db6b9a

		if (!is_valid_field) {
			return;
		}

		this.fields.push([fieldname, doctype]);
	}

	set_stats() {
		this.stats = ["_user_tags"];
		// add workflow field (as priority)
		this.workflow_state_fieldname = frappe.workflow.get_state_fieldname(
			this.doctype
		);
		if (this.workflow_state_fieldname) {
			if (!frappe.workflow.workflows[this.doctype]["override_status"]) {
				this._add_field(this.workflow_state_fieldname);
			}
			this.stats.push(this.workflow_state_fieldname);
		}
	}

	setup_page() {
		this.page = this.parent.page;
		this.$page = $(this.parent);
		this.page.page_form.removeClass("row").addClass("flex");
		this.setup_page_head();
	}

	setup_page_head() {
		this.set_title();
		this.set_menu_items();
		this.set_breadcrumbs();
	}

	set_title() {
		this.page.set_title(this.page_title);
	}

	setup_view_menu() {
		// TODO: add all icons
		const icon_map = {
			'Image': 'image-view',
			'List': 'list',
			'Calendar': 'calendar',
			'Gantt': 'gantt',
			'Kanban': 'kanban'
		}

		this.views_menu = this.page.add_custom_button_group(__(`View as {0}`, [this.view_name]), icon_map[this.view_name] || 'list');
		this.views_list = new frappe.views.Views({
			doctype: this.doctype,
			parent: this.views_menu,
			page: this.page,
			list_view: this,
			sidebar: this.list_sidebar,
		});
	}

	set_default_secondary_action() {
		if (this.secondary_action) {
			const $secondary_action = this.page.set_secondary_action(
				this.secondary_action.label,
				this.secondary_action.action,
				this.secondary_action.icon
			);
			if (!this.secondary_action.icon) {
				$secondary_action.addClass("hidden-xs");
			} else if (!this.secondary_action.label) {
				$secondary_action.addClass("visible-xs");
			}
		} else {
			this.refresh_button = this.page.add_action_icon("refresh", () => {
				this.refresh()
			});
		}
	}

	set_menu_items() {
		this.set_default_secondary_action()

		this.menu_items && this.menu_items.map((item) => {
			if (item.condition && item.condition() === false) {
				return;
			}
			const $item = this.page.add_menu_item(
				item.label,
				item.action,
				item.standard,
				item.shortcut
			);
			if (item.class) {
				$item && $item.addClass(item.class);
			}
		});
	}

	set_breadcrumbs() {
		frappe.breadcrumbs.add(this.meta.module, this.doctype);
	}

	setup_side_bar() {
		this.list_sidebar = new frappe.views.ListSidebar({
			doctype: this.doctype,
			stats: this.stats,
			parent: this.$page.find(".layout-side-section"),
			// set_filter: this.set_filter.bind(this),
			page: this.page,
			list_view: this,
		});
	}

	toggle_side_bar() {
		let show_sidebar = JSON.parse(localStorage.show_sidebar || "true");
		show_sidebar = !show_sidebar;
		localStorage.show_sidebar = show_sidebar;
		this.show_or_hide_sidebar();
		$(document.body).trigger("toggleListSidebar");
	}

	show_or_hide_sidebar() {
		let show_sidebar = JSON.parse(localStorage.show_sidebar || "true");
		$(document.body).toggleClass("no-list-sidebar", !show_sidebar);
	}

	setup_main_section() {
		return frappe.run_serially(
			[
				this.setup_list_wrapper,
				this.show_or_hide_sidebar,
				this.setup_filter_area,
				this.setup_sort_selector,
				this.setup_result_area,
				this.setup_no_result_area,
				this.setup_freeze_area,
				this.setup_paging_area,
			].map((fn) => fn.bind(this))
		);
	}

	setup_list_wrapper() {
		this.$frappe_list = $('<div class="frappe-list">').appendTo(
			this.page.main
		);
	}

	setup_filter_area() {
		this.filter_area = new FilterArea(this);

		if (this.filters && this.filters.length > 0) {
			return this.filter_area.set(this.filters);
		}
	}

	setup_sort_selector() {
		this.sort_selector = new frappe.ui.SortSelector({
			parent: this.$filter_section,
			doctype: this.doctype,
			args: {
				sort_by: this.sort_by,
				sort_order: this.sort_order,
			},
			onchange: this.on_sort_change.bind(this),
		});
	}

	on_sort_change() {
		this.refresh();
	}

	setup_result_area() {
		this.$result = $(`<div class="result">`);
		this.$frappe_list.append(this.$result);
	}

	setup_no_result_area() {
		this.$no_result = $(`
			<div class="no-result text-muted flex justify-center align-center">
				${this.get_no_result_message()}
			</div>
		`).hide();
		this.$frappe_list.append(this.$no_result);
	}

	setup_freeze_area() {
		this.$freeze = $('<div class="freeze"></div>').hide();
		this.$frappe_list.append(this.$freeze);
	}

	get_no_result_message() {
		return __("Nothing to show");
	}

	setup_paging_area() {
		const paging_values = [20, 100, 500];
		this.$paging_area = $(
			`<div class="list-paging-area level">
				<div class="level-left">
					<div class="btn-group">
						${paging_values
							.map(
								(value) => `
							<button type="button" class="btn btn-default btn-sm btn-paging"
								data-value="${value}">
								${value}
							</button>
						`
							)
							.join("")}
					</div>
				</div>
				<div class="level-right">
					<button class="btn btn-default btn-more btn-sm">
						${__("Load More")}
					</button>
				</div>
			</div>`
		).hide();
		this.$frappe_list.append(this.$paging_area);

		// set default paging btn active
		this.$paging_area
			.find(`.btn-paging[data-value="${this.page_length}"]`)
			.addClass("btn-info");

		this.$paging_area.on("click", ".btn-paging, .btn-more", (e) => {
			const $this = $(e.currentTarget);

			if ($this.is(".btn-paging")) {
				// set active button
				this.$paging_area.find(".btn-paging").removeClass("btn-info");
				$this.addClass("btn-info");

				this.start = 0;
				this.page_length = $this.data().value;
				this.refresh();
			} else if ($this.is(".btn-more")) {
				this.start = this.start + this.page_length;
				this.refresh();
			}
		});
	}

	get_fields() {
		// convert [fieldname, Doctype] => tabDoctype.fieldname
		return this.fields.map((f) =>
			frappe.model.get_full_column_name(f[0], f[1])
		);
	}

	setup_view() {
		// for child classes
	}

	get_filters_for_args() {
		// filters might have a fifth param called hidden,
		// we don't want to pass that server side
		return this.filter_area
			? this.filter_area.get().map((filter) => filter.slice(0, 4))
			: [];
	}

	get_filter_value(fieldname) {
		return this.get_filters_for_args().filter(f => f[1] == fieldname)[0] &&
			this.get_filters_for_args().filter(f => f[1] == fieldname)[0][3];
	}

	get_args() {
		return {
			doctype: this.doctype,
			fields: this.get_fields(),
			filters: this.get_filters_for_args(),
			order_by: this.sort_selector.get_sql_string(),
			start: this.start,
			page_length: this.page_length,
			view: this.view,
		};
	}

	get_call_args() {
		const args = this.get_args();
		return {
			method: this.method,
			args: args,
			freeze: this.freeze_on_refresh || false,
			freeze_message: this.freeze_message || __("Loading") + "...",
		};
	}

	before_refresh() {
		// modify args here just before making the request
		// see list_view.js
	}

	refresh() {
		this.freeze(true);
		// fetch data from server
		return frappe.call(this.get_call_args()).then((r) => {
			// render
			this.prepare_data(r);
			this.toggle_result_area();
			this.before_render();
			this.render();
			this.after_render();
			this.freeze(false);
			if (this.settings.refresh) {
				this.settings.refresh(this);
			}
		});
	}

	prepare_data(r) {
		let data = r.message || {};
		data = !Array.isArray(data)
			? frappe.utils.dict(data.keys, data.values)
			: data;

		if (this.start === 0) {
			this.data = data;
		} else {
			this.data = this.data.concat(data);
		}

		this.data = this.data.uniqBy((d) => d.name);
	}

	freeze() {
		// show a freeze message while data is loading
	}

	before_render() {}

	after_render() {}

	render() {
		// for child classes
	}

	on_filter_change() {
		// fired when filters are added or removed
	}

	toggle_result_area() {
		this.$result.toggle(this.data.length > 0);
		this.$paging_area.toggle(this.data.length > 0);
		this.$no_result.toggle(this.data.length == 0);

		const show_more = this.start + this.page_length <= this.data.length;
		this.$paging_area.find(".btn-more").toggle(show_more);
	}

	call_for_selected_items(method, args = {}) {
		args.names = this.get_checked_items(true);

		frappe.call({
			method: method,
			args: args,
			freeze: true,
			callback: (r) => {
				if (!r.exc) {
					this.refresh();
				}
			},
		});
	}
};

class FilterArea {
	constructor(list_view) {
		this.list_view = list_view;
		this.list_view.page.page_form.append(`<div class="standard-filter-section flex"></div>`);
		this.standard_filters_wrapper = this.list_view.page.page_form.find('.standard-filter-section');
		this.list_view.$filter_section = $('<div class="filter-section">').appendTo(
			this.list_view.page.page_form
		);
		this.$filter_list_wrapper = this.list_view.$filter_section;
		this.trigger_refresh = true;
		this.setup();
	}

	setup() {
		this.make_standard_filters();
		this.make_filter_list();
	}

	get() {
		let filters = this.filter_list.get_filters();
		let standard_filters = this.get_standard_filters();

		return filters.concat(standard_filters).uniqBy(JSON.stringify);
	}

	set(filters) {
		// use to method to set filters without triggering refresh
		this.trigger_refresh = false;
		return this.add(filters, false).then(() => {
			this.trigger_refresh = true;
			this.filter_list.update_filter_button();
		});
	}

	add(filters, refresh = true) {
		if (!filters || (Array.isArray(filters) && filters.length === 0))
			return Promise.resolve();

		if (typeof filters[0] === "string") {
			// passed in the format of doctype, field, condition, value
			const filter = Array.from(arguments);
			filters = [filter];
		}

		filters = filters.filter((f) => {
			return !this.exists(f);
		});

		const { non_standard_filters, promise } = this.set_standard_filter(
			filters
		);

		return promise
			.then(() => {
				return (
					non_standard_filters.length > 0 &&
					this.filter_list.add_filters(non_standard_filters)
				);
			})
			.then(() => {
				refresh && this.list_view.refresh();
			});
	}

	refresh_list_view() {
		if (this.trigger_refresh) {
			this.list_view.start = 0;
			this.list_view.refresh();
			this.list_view.on_filter_change();
		}
	}

	exists(f) {
		let exists = false;
		// check in standard filters
		const fields_dict = this.list_view.page.fields_dict;
		if (f[2] === "=" && f[1] in fields_dict) {
			const value = fields_dict[f[1]].get_value();
			if (value) {
				exists = true;
			}
		}

		// check in filter area
		if (!exists) {
			exists = this.filter_list.filter_exists(f);
		}

		return exists;
	}

	set_standard_filter(filters) {
		if (filters.length === 0) {
			return {
				non_standard_filters: [],
				promise: Promise.resolve(),
			};
		}

		const fields_dict = this.list_view.page.fields_dict;

		let out = filters.reduce((out, filter) => {
			// eslint-disable-next-line
			const [dt, fieldname, condition, value] = filter;
			out.promise = out.promise || Promise.resolve();
			out.non_standard_filters = out.non_standard_filters || [];

			if (
				fields_dict[fieldname] &&
				(condition === "=" || condition === "like")
			) {
				// standard filter
				out.promise = out.promise.then(() =>
					fields_dict[fieldname].set_value(value)
				);
			} else {
				// filter out non standard filters
				out.non_standard_filters.push(filter);
			}
			return out;
		}, {});

		return out;
	}

	remove(fieldname) {
		const fields_dict = this.list_view.page.fields_dict;

		if (fieldname in fields_dict) {
			return fields_dict[fieldname].set_value("");
		}

		let filter = this.filter_list.get_filter(fieldname);
		if (filter) filter.remove();
		return Promise.resolve();
	}

	clear(refresh = true) {
		if (!refresh) {
			this.trigger_refresh = false;
		}

		this.filter_list.clear_filters();

		const promises = [];
		const fields_dict = this.list_view.page.fields_dict;
		for (let key in fields_dict) {
			const field = this.list_view.page.fields_dict[key];
			promises.push(() => field.set_value(""));
		}
		return frappe.run_serially(promises).then(() => {
			this.trigger_refresh = true;
		});
	}

	make_standard_filters() {
		let fields = [
			{
				fieldtype: "Data",
				label: "Name",
				condition: "like",
				fieldname: "name",
				onchange: () => this.refresh_list_view(),
			},
		];

		if (this.list_view.custom_filter_configs) {
			this.list_view.custom_filter_configs.forEach((config) => {
				config.onchange = () => this.refresh_list_view();
			});

			fields = fields.concat(this.list_view.custom_filter_configs);
		}

		const doctype_fields = this.list_view.meta.fields;
		const title_field = this.list_view.meta.title_field;

		fields = fields.concat(
			doctype_fields
				.filter(
					(df) =>
						df.fieldname === title_field ||
						(df.in_standard_filter &&
							frappe.model.is_value_type(df.fieldtype))
				)
				.map((df) => {
					let options = df.options;
					let condition = "=";
					let fieldtype = df.fieldtype;
					if (
						[
							"Text",
							"Small Text",
							"Text Editor",
							"HTML Editor",
							"Data",
							"Code",
							"Read Only",
						].includes(fieldtype)
					) {
						fieldtype = "Data";
						condition = "like";
					}
					if (df.fieldtype == "Select" && df.options) {
						options = df.options.split("\n");
						if (options.length > 0 && options[0] != "") {
							options.unshift("");
							options = options.join("\n");
						}
					}
					let default_value =
						fieldtype === "Link"
							? frappe.defaults.get_user_default(options)
							: null;
					if (["__default", "__global"].includes(default_value)) {
						default_value = null;
					}
					return {
						fieldtype: fieldtype,
						label: __(df.label),
						options: options,
						fieldname: df.fieldname,
						condition: condition,
						default: default_value,
						onchange: () => this.refresh_list_view(),
						ignore_link_validation: fieldtype === "Dynamic Link",
						is_filter: 1,
					};
				})
		);

		fields.map(df => {
			this.list_view.page.add_field(df, this.standard_filters_wrapper);
		});
	}

	get_standard_filters() {
		const filters = [];
		const fields_dict = this.list_view.page.fields_dict;
		for (let key in fields_dict) {
			let field = fields_dict[key];
			let value = field.get_value();
			if (value) {
				if (field.df.condition === "like" && !value.includes("%")) {
					value = "%" + value + "%";
				}
				filters.push([
					this.list_view.doctype,
					field.df.fieldname,
					field.df.condition || "=",
					value,
				]);
			}
		}

		return filters;
	}

	make_filter_list() {
		$(`<div class="filter-selector">
			<button class="btn btn-default btn-xs filter-button">
				<span class="filter-icon">
					<svg class="icon icon-sm">
						<use xlink:href="#icon-filter"></use>
					</svg>
				</span>
				<span class="button-label">
					${__("Filter")}
				<span>
			</button>
		</div>`
		).appendTo(this.$filter_list_wrapper);

		this.filter_button = this.$filter_list_wrapper.find('.filter-button');
		this.filter_list = new frappe.ui.FilterGroup({
			base_list: this.list_view,
			parent: this.$filter_list_wrapper,
			doctype: this.list_view.doctype,
			filter_button: this.filter_button,
			default_filters: [],
			on_change: () => this.refresh_list_view(),
		});
	}

	is_being_edited() {
		// returns true if user is currently editing filters
		return (
			this.filter_list &&
			this.filter_list.wrapper &&
			this.filter_list.wrapper.find(".filter-box:visible").length > 0
		);
	}
}

// utility function to validate view modes
frappe.views.view_modes = [
	"List",
	"Report",
	"Dashboard",
	"Gantt",
	"Kanban",
	"Calendar",
	"Image",
	"Inbox",
];
frappe.views.is_valid = (view_mode) =>
	frappe.views.view_modes.includes(view_mode);<|MERGE_RESOLUTION|>--- conflicted
+++ resolved
@@ -123,18 +123,11 @@
 			doctype = df.parent;
 		}
 
-<<<<<<< HEAD
+		if (!this.fields) this.fields = [];
 		const is_valid_field =
 			frappe.model.std_fields_list.includes(fieldname) ||
 			frappe.meta.has_field(doctype, fieldname) ||
 			fieldname === "_seen";
-=======
-		if (!this.fields) this.fields = [];
-
-		const is_valid_field = frappe.model.std_fields_list.includes(fieldname)
-			|| frappe.meta.has_field(doctype, fieldname)
-			|| fieldname === '_seen';
->>>>>>> 27db6b9a
 
 		if (!is_valid_field) {
 			return;

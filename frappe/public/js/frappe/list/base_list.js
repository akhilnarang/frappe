frappe.provide("frappe.views");

frappe.views.BaseList = class BaseList {
	constructor(opts) {
		Object.assign(this, opts);
	}

	show() {
		frappe.run_serially([
			() => this.init(),
			() => this.before_refresh(),
			() => this.refresh(),
		]);
	}

	init() {
		if (this.init_promise) return this.init_promise;

		let tasks = [
			this.setup_defaults,
			this.set_stats,
			this.setup_fields,
			// make view
			this.setup_page,
			this.setup_side_bar,
			this.setup_main_section,
			this.setup_view,
			this.setup_view_menu,
		].map((fn) => fn.bind(this));

		this.init_promise = frappe.run_serially(tasks);
		return this.init_promise;
	}

	setup_defaults() {
		this.page_name = frappe.get_route_str();
		this.page_title = this.page_title || __(this.doctype);
		this.meta = frappe.get_meta(this.doctype);
		this.settings = frappe.listview_settings[this.doctype] || {};
		this.user_settings = frappe.get_user_settings(this.doctype);

		this.start = 0;
		this.page_length = 20;
		this.data = [];
		this.method = "frappe.desk.reportview.get";

		this.can_create = frappe.model.can_create(this.doctype);
		this.can_write = frappe.model.can_write(this.doctype);

		this.fields = [];
		this.filters = [];
		this.sort_by = "modified";
		this.sort_order = "desc";

		// Setup buttons
		this.primary_action = null;
		this.secondary_action = null;

		this.menu_items = [
			{
				label: __("Refresh"),
				action: () => this.refresh(),
				class: "visible-xs",
			},
		];
	}

	setup_fields() {
		this.set_fields();
		this.build_fields();
	}

	set_fields() {
		let fields = [].concat(
			frappe.model.std_fields_list,
			this.meta.title_field
		);

		fields.forEach((f) => this._add_field(f));
	}

	get_fields_in_list_view() {
		return this.meta.fields.filter((df) => {
			return (
				(frappe.model.is_value_type(df.fieldtype) &&
					(df.in_list_view &&
						frappe.perm.has_perm(
							this.doctype,
							df.permlevel,
							"read"
						))) ||
				(df.fieldtype === "Currency" &&
					df.options &&
					!df.options.includes(":")) ||
				df.fieldname === "status"
			);
		});
	}

	build_fields() {
		// fill in missing doctype
		this.fields = this.fields.map((f) => {
			if (typeof f === "string") {
				f = [f, this.doctype];
			}
			return f;
		});
		// remove null or undefined values
		this.fields = this.fields.filter(Boolean);
		//de-duplicate
		this.fields = this.fields.uniqBy((f) => f[0] + f[1]);
	}

	_add_field(fieldname, doctype) {
		if (!fieldname) return;

		if (!doctype) doctype = this.doctype;

		if (typeof fieldname === "object") {
			// df is passed
			const df = fieldname;
			fieldname = df.fieldname;
			doctype = df.parent;
		}

		if (!this.fields) this.fields = [];
		const is_valid_field =
			frappe.model.std_fields_list.includes(fieldname) ||
			frappe.meta.has_field(doctype, fieldname) ||
			fieldname === "_seen";

		if (!is_valid_field) {
			return;
		}

		this.fields.push([fieldname, doctype]);
	}

	set_stats() {
		this.stats = ["_user_tags"];
		// add workflow field (as priority)
		this.workflow_state_fieldname = frappe.workflow.get_state_fieldname(
			this.doctype
		);
		if (this.workflow_state_fieldname) {
			if (!frappe.workflow.workflows[this.doctype]["override_status"]) {
				this._add_field(this.workflow_state_fieldname);
			}
			this.stats.push(this.workflow_state_fieldname);
		}
	}

	setup_page() {
		this.page = this.parent.page;
		this.$page = $(this.parent);
		!this.hide_card_layout && this.page.main.addClass('frappe-card');
		this.page.page_form.removeClass("row").addClass("flex justify-between");
		this.hide_page_form && this.page.page_form.hide();
		this.hide_sidebar && this.$page.addClass('no-list-sidebar');
		this.setup_page_head();
	}

	setup_page_head() {
		this.set_title();
		this.set_menu_items();
		this.set_breadcrumbs();
	}

	set_title() {
		this.page.set_title(this.page_title);
	}

	setup_view_menu() {
		// TODO: add all icons
		const icon_map = {
			'Image': 'image-view',
			'List': 'list',
			'Report': 'small-file',
			'Calendar': 'calendar',
			'Gantt': 'gantt',
			'Kanban': 'kanban',
			'Dashboard': 'dashboard'
		}

		this.views_menu = this.page.add_custom_button_group(__(`{0} View`, [this.view_name]), icon_map[this.view_name] || 'list');
		this.views_list = new frappe.views.Views({
			doctype: this.doctype,
			parent: this.views_menu,
			page: this.page,
			list_view: this,
			sidebar: this.list_sidebar,
			icon_map: icon_map
		});
	}

	set_default_secondary_action() {
		if (this.secondary_action) {
			const $secondary_action = this.page.set_secondary_action(
				this.secondary_action.label,
				this.secondary_action.action,
				this.secondary_action.icon
			);
			if (!this.secondary_action.icon) {
				$secondary_action.addClass("hidden-xs");
			} else if (!this.secondary_action.label) {
				$secondary_action.addClass("visible-xs");
			}
		} else {
			this.refresh_button = this.page.add_action_icon("refresh", () => {
				this.refresh()
			});
		}
	}

	set_menu_items() {
		this.set_default_secondary_action()

		this.menu_items && this.menu_items.map((item) => {
			if (item.condition && item.condition() === false) {
				return;
			}
			const $item = this.page.add_menu_item(
				item.label,
				item.action,
				item.standard,
				item.shortcut
			);
			if (item.class) {
				$item && $item.addClass(item.class);
			}
		});
	}

	set_breadcrumbs() {
		frappe.breadcrumbs.add(this.meta.module, this.doctype);
	}

	setup_side_bar() {
		if (this.hide_sidebar) return;
		this.list_sidebar = new frappe.views.ListSidebar({
			doctype: this.doctype,
			stats: this.stats,
			parent: this.$page.find(".layout-side-section"),
			// set_filter: this.set_filter.bind(this),
			page: this.page,
			list_view: this,
		});
	}

	toggle_side_bar(show) {
		let show_sidebar = show || JSON.parse(localStorage.show_sidebar || "true");
		show_sidebar = !show_sidebar;
		localStorage.show_sidebar = show_sidebar;
		this.show_or_hide_sidebar();
		$(document.body).trigger("toggleListSidebar");
	}

	show_or_hide_sidebar() {
		let show_sidebar = JSON.parse(localStorage.show_sidebar || "true");
		$(document.body).toggleClass("no-list-sidebar", !show_sidebar);
	}

	setup_main_section() {
		return frappe.run_serially(
			[
				this.setup_list_wrapper,
				this.show_or_hide_sidebar,
				this.setup_filter_area,
				this.setup_sort_selector,
				this.setup_result_area,
				this.setup_no_result_area,
				this.setup_freeze_area,
				this.setup_paging_area,
			].map((fn) => fn.bind(this))
		);
	}

	setup_list_wrapper() {
		this.$frappe_list = $('<div class="frappe-list">').appendTo(
			this.page.main
		);
	}

	setup_filter_area() {
		this.filter_area = new FilterArea(this);

		if (this.filters && this.filters.length > 0) {
			return this.filter_area.set(this.filters);
		}
	}

	setup_sort_selector() {
		this.sort_selector = new frappe.ui.SortSelector({
			parent: this.$filter_section,
			doctype: this.doctype,
			args: {
				sort_by: this.sort_by,
				sort_order: this.sort_order,
			},
			onchange: this.on_sort_change.bind(this),
		});
	}

	on_sort_change() {
		this.refresh();
	}

	setup_result_area() {
		this.$result = $(`<div class="result">`);
		this.$frappe_list.append(this.$result);
	}

	setup_no_result_area() {
		this.$no_result = $(`
			<div class="no-result text-muted flex justify-center align-center">
				${this.get_no_result_message()}
			</div>
		`).hide();
		this.$frappe_list.append(this.$no_result);
	}

	setup_freeze_area() {
		this.$freeze = $('<div class="freeze"></div>').hide();
		this.$frappe_list.append(this.$freeze);
	}

	get_no_result_message() {
		return __("Nothing to show");
	}

	setup_paging_area() {
		const paging_values = [20, 100, 500];
		this.$paging_area = $(
			`<div class="list-paging-area level">
				<div class="level-left">
					<div class="btn-group">
						${paging_values
							.map(
								(value) => `
							<button type="button" class="btn btn-default btn-sm btn-paging"
								data-value="${value}">
								${value}
							</button>
						`
							)
							.join("")}
					</div>
				</div>
				<div class="level-right">
					<button class="btn btn-default btn-more btn-sm">
						${__("Load More")}
					</button>
				</div>
			</div>`
		).hide();
		this.$frappe_list.append(this.$paging_area);

		// set default paging btn active
		this.$paging_area
			.find(`.btn-paging[data-value="${this.page_length}"]`)
			.addClass("btn-info");

		this.$paging_area.on("click", ".btn-paging, .btn-more", (e) => {
			const $this = $(e.currentTarget);
<<<<<<< HEAD

			if ($this.is(".btn-paging")) {
=======
			if ($this.is('.btn-paging')) {
>>>>>>> ca786369
				// set active button
				this.$paging_area.find(".btn-paging").removeClass("btn-info");
				$this.addClass("btn-info");

				this.start = 0;
				this.page_length = $this.data().value;
<<<<<<< HEAD
				this.refresh();
			} else if ($this.is(".btn-more")) {
=======
			} else if ($this.is('.btn-more')) {
>>>>>>> ca786369
				this.start = this.start + this.page_length;
			}
			this.refresh();
		});
	}

	get_fields() {
		// convert [fieldname, Doctype] => tabDoctype.fieldname
		return this.fields.map((f) =>
			frappe.model.get_full_column_name(f[0], f[1])
		);
	}

	setup_view() {
		// for child classes
	}

	get_filter_value(fieldname) {
		const filter = this.get_filters_for_args().filter(f => f[1] == fieldname)[0];
		if (!filter) return;
		return {
			'like': filter[3].replace(/^%?|%$/g, ''),
			'not set': null
		}[filter[2]] || filter[3];
	}

	get_filters_for_args() {
		// filters might have a fifth param called hidden,
		// we don't want to pass that server side
		return this.filter_area
			? this.filter_area.get().map((filter) => filter.slice(0, 4))
			: [];
	}

	get_args() {
		return {
			doctype: this.doctype,
			fields: this.get_fields(),
			filters: this.get_filters_for_args(),
			order_by: this.sort_selector.get_sql_string(),
			start: this.start,
			page_length: this.page_length,
			view: this.view,
		};
	}

	get_call_args() {
		const args = this.get_args();
		return {
			method: this.method,
			args: args,
			freeze: this.freeze_on_refresh || false,
			freeze_message: this.freeze_message || __("Loading") + "...",
		};
	}

	before_refresh() {
		// modify args here just before making the request
		// see list_view.js
	}

	refresh() {
		this.freeze(true);
		// fetch data from server
		return frappe.call(this.get_call_args()).then((r) => {
			// render
			this.prepare_data(r);
			this.toggle_result_area();
			this.before_render();
			this.render();
			this.after_render();
			this.freeze(false);
			if (this.settings.refresh) {
				this.settings.refresh(this);
			}
		});
	}

	prepare_data(r) {
		let data = r.message || {};
		data = !Array.isArray(data)
			? frappe.utils.dict(data.keys, data.values)
			: data;

		if (this.start === 0) {
			this.data = data;
		} else {
			this.data = this.data.concat(data);
		}

		this.data = this.data.uniqBy((d) => d.name);
	}

	freeze() {
		// show a freeze message while data is loading
	}

	before_render() {}

	after_render() {}

	render() {
		// for child classes
	}

	on_filter_change() {
		// fired when filters are added or removed
	}

	toggle_result_area() {
		this.$result.toggle(this.data.length > 0);
		this.$paging_area.toggle(this.data.length > 0);
		this.$no_result.toggle(this.data.length == 0);

		const show_more = this.start + this.page_length <= this.data.length;
		this.$paging_area.find(".btn-more").toggle(show_more);
	}

	call_for_selected_items(method, args = {}) {
		args.names = this.get_checked_items(true);

		frappe.call({
			method: method,
			args: args,
			freeze: true,
			callback: (r) => {
				if (!r.exc) {
					this.refresh();
				}
			},
		});
	}
};

class FilterArea {
	constructor(list_view) {
		this.list_view = list_view;
		this.list_view.page.page_form.append(`<div class="standard-filter-section flex"></div>`);

		const filter_area = this.list_view.hide_page_form
			? this.list_view.page.custom_actions
			: this.list_view.page.page_form;

		this.list_view.$filter_section = $('<div class="filter-section flex">').appendTo(
			filter_area
		);

		this.$filter_list_wrapper = this.list_view.$filter_section;
		this.trigger_refresh = true;
		this.setup();
	}

	setup() {
		if (!this.list_view.hide_page_form) this.make_standard_filters();
		this.make_filter_list();
	}

	get() {
		let filters = this.filter_list.get_filters();
		let standard_filters = this.get_standard_filters();

		return filters.concat(standard_filters).uniqBy(JSON.stringify);
	}

	set(filters) {
		// use to method to set filters without triggering refresh
		this.trigger_refresh = false;
		return this.add(filters, false).then(() => {
			this.trigger_refresh = true;
			this.filter_list.update_filter_button();
		});
	}

	add(filters, refresh = true) {
		if (!filters || (Array.isArray(filters) && filters.length === 0))
			return Promise.resolve();

		if (typeof filters[0] === "string") {
			// passed in the format of doctype, field, condition, value
			const filter = Array.from(arguments);
			filters = [filter];
		}

		filters = filters.filter((f) => {
			return !this.exists(f);
		});

		const { non_standard_filters, promise } = this.set_standard_filter(
			filters
		);

		return promise
			.then(() => {
				return (
					non_standard_filters.length > 0 &&
					this.filter_list.add_filters(non_standard_filters)
				);
			})
			.then(() => {
				refresh && this.list_view.refresh();
			});
	}

	refresh_list_view() {
		if (this.trigger_refresh) {
			this.list_view.start = 0;
			this.list_view.refresh();
			this.list_view.on_filter_change();
		}
	}

	exists(f) {
		let exists = false;
		// check in standard filters
		const fields_dict = this.list_view.page.fields_dict;
		if (f[2] === "=" && f[1] in fields_dict) {
			const value = fields_dict[f[1]].get_value();
			if (value) {
				exists = true;
			}
		}

		// check in filter area
		if (!exists) {
			exists = this.filter_list.filter_exists(f);
		}

		return exists;
	}

	set_standard_filter(filters) {
		if (filters.length === 0) {
			return {
				non_standard_filters: [],
				promise: Promise.resolve(),
			};
		}

		const fields_dict = this.list_view.page.fields_dict;

		let out = filters.reduce((out, filter) => {
			// eslint-disable-next-line
			const [dt, fieldname, condition, value] = filter;
			out.promise = out.promise || Promise.resolve();
			out.non_standard_filters = out.non_standard_filters || [];

			if (
				fields_dict[fieldname] &&
				(condition === "=" || condition === "like")
			) {
				// standard filter
				out.promise = out.promise.then(() =>
					fields_dict[fieldname].set_value(value)
				);
			} else {
				// filter out non standard filters
				out.non_standard_filters.push(filter);
			}
			return out;
		}, {});

		return out;
	}

	remove(fieldname) {
		const fields_dict = this.list_view.page.fields_dict;

		if (fieldname in fields_dict) {
			fields_dict[fieldname].set_value("");
		}

		let filter = this.filter_list.get_filter(fieldname);
		if (filter) filter.remove();
		this.filter_list.apply();
		return Promise.resolve();
	}

	clear(refresh = true) {
		if (!refresh) {
			this.trigger_refresh = false;
		}

		this.filter_list.clear_filters();

		const promises = [];
		const fields_dict = this.list_view.page.fields_dict;
		for (let key in fields_dict) {
			const field = this.list_view.page.fields_dict[key];
			promises.push(() => field.set_value(""));
		}
		return frappe.run_serially(promises).then(() => {
			this.trigger_refresh = true;
		});
	}

	make_standard_filters() {
		this.standard_filters_wrapper = this.list_view.page.page_form.find('.standard-filter-section');
		let fields = [
			{
				fieldtype: "Data",
				label: "Name",
				condition: "like",
				fieldname: "name",
				onchange: () => this.refresh_list_view(),
			},
		];

		if (this.list_view.custom_filter_configs) {
			this.list_view.custom_filter_configs.forEach((config) => {
				config.onchange = () => this.refresh_list_view();
			});

			fields = fields.concat(this.list_view.custom_filter_configs);
		}

		const doctype_fields = this.list_view.meta.fields;
		const title_field = this.list_view.meta.title_field;

		fields = fields.concat(
			doctype_fields
				.filter(
					(df) =>
						df.fieldname === title_field ||
						(df.in_standard_filter &&
							frappe.model.is_value_type(df.fieldtype))
				)
				.map((df) => {
					let options = df.options;
					let condition = "=";
					let fieldtype = df.fieldtype;
					if (
						[
							"Text",
							"Small Text",
							"Text Editor",
							"HTML Editor",
							"Data",
							"Code",
							"Read Only",
						].includes(fieldtype)
					) {
						fieldtype = "Data";
						condition = "like";
					}
					if (df.fieldtype == "Select" && df.options) {
						options = df.options.split("\n");
						if (options.length > 0 && options[0] != "") {
							options.unshift("");
							options = options.join("\n");
						}
					}
					let default_value =
						fieldtype === "Link"
							? frappe.defaults.get_user_default(options)
							: null;
					if (["__default", "__global"].includes(default_value)) {
						default_value = null;
					}
					return {
						fieldtype: fieldtype,
						label: __(df.label),
						options: options,
						fieldname: df.fieldname,
						condition: condition,
						default: default_value,
						onchange: () => this.refresh_list_view(),
						ignore_link_validation: fieldtype === "Dynamic Link",
						is_filter: 1,
					};
				})
		);

		fields.map(df => {
			this.list_view.page.add_field(df, this.standard_filters_wrapper);
		});
	}

	get_standard_filters() {
		const filters = [];
		const fields_dict = this.list_view.page.fields_dict;
		for (let key in fields_dict) {
			let field = fields_dict[key];
			let value = field.get_value();
			if (value) {
				if (field.df.condition === "like" && !value.includes("%")) {
					value = "%" + value + "%";
				}
				filters.push([
					this.list_view.doctype,
					field.df.fieldname,
					field.df.condition || "=",
					value,
				]);
			}
		}

		return filters;
	}

	make_filter_list() {
		$(`<div class="filter-selector">
			<button class="btn btn-default btn-sm filter-button">
				<span class="filter-icon">
					${frappe.utils.icon('filter')}
				</span>
				<span class="button-label">
					${__("Filter")}
				<span>
			</button>
		</div>`
		).appendTo(this.$filter_list_wrapper);

		this.filter_button = this.$filter_list_wrapper.find('.filter-button');
		this.filter_list = new frappe.ui.FilterGroup({
			base_list: this.list_view,
			parent: this.$filter_list_wrapper,
			doctype: this.list_view.doctype,
			filter_button: this.filter_button,
			default_filters: [],
			on_change: () => this.refresh_list_view(),
		});
	}

	is_being_edited() {
		// returns true if user is currently editing filters
		return (
			this.filter_list &&
			this.filter_list.wrapper &&
			this.filter_list.wrapper.find(".filter-box:visible").length > 0
		);
	}
}

// utility function to validate view modes
frappe.views.view_modes = [
	"List",
	"Report",
	"Dashboard",
	"Gantt",
	"Kanban",
	"Calendar",
	"Image",
	"Inbox",
];
frappe.views.is_valid = (view_mode) =>
	frappe.views.view_modes.includes(view_mode);<|MERGE_RESOLUTION|>--- conflicted
+++ resolved
@@ -334,16 +334,12 @@
 			`<div class="list-paging-area level">
 				<div class="level-left">
 					<div class="btn-group">
-						${paging_values
-							.map(
-								(value) => `
+						${paging_values.map((value) => `
 							<button type="button" class="btn btn-default btn-sm btn-paging"
 								data-value="${value}">
 								${value}
 							</button>
-						`
-							)
-							.join("")}
+						`).join("")}
 					</div>
 				</div>
 				<div class="level-right">
@@ -362,24 +358,16 @@
 
 		this.$paging_area.on("click", ".btn-paging, .btn-more", (e) => {
 			const $this = $(e.currentTarget);
-<<<<<<< HEAD
 
 			if ($this.is(".btn-paging")) {
-=======
-			if ($this.is('.btn-paging')) {
->>>>>>> ca786369
 				// set active button
 				this.$paging_area.find(".btn-paging").removeClass("btn-info");
 				$this.addClass("btn-info");
 
 				this.start = 0;
 				this.page_length = $this.data().value;
-<<<<<<< HEAD
 				this.refresh();
 			} else if ($this.is(".btn-more")) {
-=======
-			} else if ($this.is('.btn-more')) {
->>>>>>> ca786369
 				this.start = this.start + this.page_length;
 			}
 			this.refresh();

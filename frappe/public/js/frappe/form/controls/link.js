// special features for link
// buttons
// autocomplete
// link validation
// custom queries
// add_fetches
import Awesomplete from 'awesomplete';

frappe.ui.form.recent_link_validations = {};

frappe.ui.form.ControlLink = class ControlLink extends frappe.ui.form.ControlData {
	static trigger_change_on_input_event = false
	make_input() {
		var me = this;
		$(`<div class="link-field ui-front" style="position: relative;">
			<input type="text" class="input-with-feedback form-control">
			<span class="link-btn">
				<a class="btn-open no-decoration" title="${__("Open Link")}">
					${frappe.utils.icon('arrow-right', 'xs')}
				</a>
			</span>
		</div>`).prependTo(this.input_area);
		this.$input_area = $(this.input_area);
		this.$input = this.$input_area.find('input');
		this.$link = this.$input_area.find('.link-btn');
		this.$link_open = this.$link.find('.btn-open');
		this.set_input_attributes();
		this.$input.on("focus", function() {
			setTimeout(function() {
				if(me.$input.val() && me.get_options()) {
					let doctype = me.get_options();
					let name = me.get_input_value();
					me.$link.toggle(true);
					me.$link_open.attr('href', frappe.utils.get_form_link(doctype, name));
				}

				if(!me.$input.val()) {
					me.reset_value();
					me.reset_fetch_values(me.df, me.docname);
					me.$input.val("").trigger("input");
				}
			}, 500);
		});
		this.$input.on("blur", function() {
			// if this disappears immediately, the user's click
			// does not register, hence timeout
			setTimeout(function() {
				me.$link.toggle(false);
			}, 500);
		});
		this.$input.attr('data-target', this.df.options);
		this.input = this.$input.get(0);
		this.has_input = true;
		this.translate_values = true;
		this.setup_buttons();
		this.setup_awesomeplete();
		this.bind_change_event();
	}
	get_options() {
		return this.df.options;
	}
	get_reference_doctype() {
		// this is used to get the context in which link field is loaded
		if (this.doctype) return this.doctype;
		else {
			return frappe.get_route && frappe.get_route()[0] === 'List' ? frappe.get_route()[1] : null;
		}
	}
	setup_buttons() {
		if(this.only_input && !this.with_link_btn) {
			this.$input_area.find(".link-btn").remove();
		}
	}
	set_formatted_input(value) {
		super.set_formatted_input();
		if (!value) return;
		let doctype = this.get_options();
		this.set_data_value(frappe.get_link_title(doctype, value) || value, value);
	}
	set_data_value(link_display, value) {
		if (!this.$input) {
			return;
		}

		this.$input.val(__(link_display));
		this.data_value = value;
	}
	parse_validate_and_set_in_model(value, label, e) {
		if (this.parse) value = this.parse(value, label);
		if (label) {
			this.label = label;
			frappe.add_link_title(this.df.options, value, label);
		}

		return this.validate_and_set_in_model(value, e);
	}
	validate_and_set_in_model(value, e) {
		var me = this;
		if (this.inside_change_event) {
			return Promise.resolve();
		}
		this.inside_change_event = true;
		var set = function(value) {
			me.inside_change_event = false;
			return frappe.run_serially([
				() => me.set_model_value(value),
				() => {
					me.set_mandatory && me.set_mandatory(value);

					if (me.df.change || me.df.onchange) {
						// onchange event specified in df
						frappe.set_link_title(me);
						return (me.df.change || me.df.onchange).apply(me, [e]);
					}
				}
			]);
		};

		value = this.validate(value);
		if (value && value.then) {
			// got a promise
			return value.then((value) => set(value));
		} else {
			// all clear
			return set(value);
		}
	}
	get_input_value() {
		return (this.$input && this.data_value && this.$input.val()) ? this.data_value : "";
	}
	get_label_value() {
		return this.$input ? this.$input.val() : "";
	}
	set_input_label(label) {
		this.$input && this.$input.val(__(label));
	}
	reset_value() {
		if (!this.$input) {
			return;
		}
		this.$input.val("");
		this.data_value = null;
	}
	open_advanced_search() {
		var doctype = this.get_options();
		if(!doctype) return;
		new frappe.ui.form.LinkSelector({
			doctype: doctype,
			target: this,
			txt: this.get_input_value()
		});
		return false;
	}
	new_doc() {
		var doctype = this.get_options();
		var me = this;

		if (!doctype) return;

		let df = this.df;
		if (this.frm && this.frm.doctype !== this.df.parent) {
			// incase of grid use common df set in grid
			df = this.frm.get_docfield(this.doc.parentfield, this.df.fieldname);
		}
		// set values to fill in the new document
		if (df && df.get_route_options_for_new_doc) {
			frappe.route_options = df.get_route_options_for_new_doc(this);
		} else {
			frappe.route_options = {};
		}

		// partially entered name field
		frappe.route_options.name_field = this.get_label_value();

		// reference to calling link
		frappe._from_link = this;
		frappe._from_link_scrollY = $(document).scrollTop();

		frappe.ui.form.make_quick_entry(doctype, (doc) => {
			return me.set_value(doc.name);
		});

		return false;
	}
	setup_awesomeplete() {
		var me = this;

		this.$input.cache = {};

		this.awesomplete = new Awesomplete(me.input, {
			minChars: 0,
			maxItems: 99,
			autoFirst: true,
			list: [],
			replace: function (suggestion) {
				// Override Awesomeplete replace function as it is used to set the input value
				// https://github.com/LeaVerou/awesomplete/issues/17104#issuecomment-359185403
				this.input.value = suggestion.label || suggestion.value;
			},
			data: function (item) {
				return {
					label: item.label || item.value,
					value: item.value
				};
			},
			filter: function() {
				return true;
			},
			item: function (item) {
				var d = this.get_item(item.value);
				if(!d.label) {	d.label = d.value; }

				var _label = (me.translate_values) ? __(d.label) : d.label;
				var html = d.html || "<strong>" + _label + "</strong>";
				if(d.description && d.value!==d.description) {
					html += '<br><span class="small">' + __(d.description) + '</span>';
				}
				return $('<li></li>')
					.data('item.autocomplete', d)
					.prop('aria-selected', 'false')
					.html(`<a><p title="${_label}">${html}</p></a>`)
					.get(0);
			},
			sort: function() {
				return 0;
			}
		});

		this.custom_awesomplete_filter && this.custom_awesomplete_filter(this.awesomplete);

		this.$input.on("input", frappe.utils.debounce(function(e) {
			var doctype = me.get_options();
			if(!doctype) return;
			if (!me.$input.cache[doctype]) {
				me.$input.cache[doctype] = {};
			}

			var term = e.target.value;

			if (me.$input.cache[doctype][term]!=null) {
				// immediately show from cache
				me.awesomplete.list = me.$input.cache[doctype][term];
			}
			var args = {
				'txt': term,
				'doctype': doctype,
				'ignore_user_permissions': me.df.ignore_user_permissions,
				'reference_doctype': me.get_reference_doctype() || ""
			};

			me.set_custom_query(args);

			frappe.call({
				type: "POST",
				method:'frappe.desk.search.search_link',
				no_spinner: true,
				args: args,
				callback: function(r) {
					if(!me.$input.is(":focus")) {
						return;
					}
					r.results = me.merge_duplicates(r.results);

					// show filter description in awesomplete
					if (args.filters) {
						let filter_string = me.get_filter_description(args.filters);
						if (filter_string) {
							r.results.push({
								html: `<span class="text-muted" style="line-height: 1.5">${filter_string}</span>`,
								value: '',
								action: () => {}
							});
						}
					}

					if(!me.df.only_select) {
						if(frappe.model.can_create(doctype)) {
							// new item
							r.results.push({
								html: "<span class='text-primary link-option'>"
									+ "<i class='fa fa-plus' style='margin-right: 5px;'></i> "
									+ __("Create a new {0}", [__(me.get_options())])
									+ "</span>",
								label: __("Create a new {0}", [__(me.get_options())]),
								value: "create_new__link_option",
								action: me.new_doc
							});
						}
						// advanced search

						if (locals && locals['DocType']) {
							// not applicable in web forms
							r.results.push({
								html: "<span class='text-primary link-option'>"
									+ "<i class='fa fa-search' style='margin-right: 5px;'></i> "
									+ __("Advanced Search")
									+ "</span>",
								label: __("Advanced Search"),
								value: "advanced_search__link_option",
								action: me.open_advanced_search
							});
						}
					}
					me.$input.cache[doctype][term] = r.results;
					me.awesomplete.list = me.$input.cache[doctype][term];
					me.toggle_href(doctype);
				}
			});
		}, 500));

		this.$input.on("blur", function() {
			if(me.selected) {
				me.selected = false;
				return;
			}
			let value = me.get_input_value();
			let label = me.get_label_value();

			if (value !== me.last_value || me.label !== label) {
				me.parse_validate_and_set_in_model(value, label);
			}
		});

		this.$input.on("awesomplete-open", () => {
			this.autocomplete_open = true;
		});

		this.$input.on("awesomplete-close", () => {
			this.autocomplete_open = false;
		});

		this.$input.on("awesomplete-select", function(e) {
			var o = e.originalEvent;
			var item = me.awesomplete.get_item(o.text.value);

			me.autocomplete_open = false;

			// prevent selection on tab
			var TABKEY = 9;
			if (e.keyCode === TABKEY) {
				e.preventDefault();
				me.awesomplete.close();
				return false;
			}

			if (item.action) {
				item.value = "";
				item.label = "";
				item.action.apply(me);
			}

			// if remember_last_selected is checked in the doctype against the field,
			// then add this value
			// to defaults so you do not need to set it again
			// unless it is changed.
			if(me.df.remember_last_selected_value) {
				frappe.boot.user.last_selected_values[me.df.options] = item.value;
			}

			me.parse_validate_and_set_in_model(item.value, item.label);
		});

		this.$input.on("awesomplete-selectcomplete", function(e) {
			let o = e.originalEvent;
			if (o.text.value.indexOf("__link_option") !== -1) {
				me.reset_value();
				me.reset_fetch_values(me.df, me.docname);
			}
		});
	}

	merge_duplicates(results) {
		// in case of result like this
		// [{value: 'Manufacturer 1', 'description': 'mobile part 1'},
		// 	{value: 'Manufacturer 1', 'description': 'mobile part 2'}]
		// suggestion list has two items with same value (docname) & description
		return results.reduce((newArr, currElem) => {
			if (newArr.length === 0) return [currElem];
			let element_with_same_value = newArr.find(e => e.value === currElem.value);
			if (element_with_same_value) {
				element_with_same_value.description += `, ${currElem.description}`;
				return [...newArr];
			}
			return [...newArr, currElem];
		}, []);
		// returns [{value: 'Manufacturer 1', 'description': 'mobile part 1, mobile part 2'}]
	}

	toggle_href(doctype) {
		if (frappe.model.can_select(doctype) && !frappe.model.can_read(doctype)) {
			// remove href from link field as user has only select perm
			this.$input_area.find(".link-btn").addClass('hide');
		} else {
			this.$input_area.find(".link-btn").removeClass('hide');
		}
	}

	get_filter_description(filters) {
		let doctype = this.get_options();
		let filter_array = [];
		let meta = null;

		frappe.model.with_doctype(doctype, () => {
			meta = frappe.get_meta(doctype);
		});

		// convert object style to array
		if (!Array.isArray(filters)) {
			for (let fieldname in filters) {
				let value = filters[fieldname];
				if (!Array.isArray(value)) {
					value = ['=', value];
				}
				filter_array.push([fieldname, ...value]); // fieldname, operator, value
			}
		} else {
			filter_array = filters;
		}

		// add doctype if missing
		filter_array = filter_array.map(filter => {
			if (filter.length === 3) {
				return [doctype, ...filter]; // doctype, fieldname, operator, value
			}
			return filter;
		});

		function get_filter_description(filter) {
			let doctype = filter[0];
			let fieldname = filter[1];
			let docfield = frappe.meta.get_docfield(doctype, fieldname);
			let label = docfield ? docfield.label : frappe.model.unscrub(fieldname);

			if (docfield && docfield.fieldtype === 'Check') {
				filter[3] = filter[3] ? __('Yes'): __('No');
			}

			if (filter[3] && Array.isArray(filter[3]) && filter[3].length > 5) {
				filter[3] = filter[3].slice(0, 5);
				filter[3].push('...');
			}

			let value = filter[3] == null || filter[3] === ''
				? __('empty')
				: String(filter[3]);

			return [__(label).bold(), filter[2], value.bold()].join(' ');
		}

		let filter_string = filter_array
			.map(get_filter_description)
			.join(', ');

		return __('Filters applied for {0}', [filter_string]);
	}

	set_custom_query(args) {
		var set_nulls = function(obj) {
			$.each(obj, function(key, value) {
				if(value!==undefined) {
					obj[key] = value;
				}
			});
			return obj;
		};
		if(this.get_query || this.df.get_query) {
			var get_query = this.get_query || this.df.get_query;
			if($.isPlainObject(get_query)) {
				var filters = null;
				if(get_query.filters) {
					// passed as {'filters': {'key':'value'}}
					filters = get_query.filters;
				} else if(get_query.query) {

					// passed as {'query': 'path.to.method'}
					args.query = get_query;
				} else {

					// dict is filters
					filters = get_query;
				}

				if (filters) {
					filters = set_nulls(filters);

					// extend args for custom functions
					$.extend(args, filters);

					// add "filters" for standard query (search.py)
					args.filters = filters;
				}
			} else if(typeof(get_query)==="string") {
				args.query = get_query;
			} else {
				// get_query by function
				var q = (get_query)(this.frm && this.frm.doc || this.doc, this.doctype, this.docname);

				if (typeof(q)==="string") {
					// returns a string
					args.query = q;
				} else if($.isPlainObject(q)) {
					// returns a plain object with filters
					if(q.filters) {
						set_nulls(q.filters);
					}

					// turn off value translation
					if(q.translate_values !== undefined) {
						this.translate_values = q.translate_values;
					}

					// extend args for custom functions
					$.extend(args, q);

					// add "filters" for standard query (search.py)
					args.filters = q.filters;
				}
			}
		}
		if(this.df.filters) {
			set_nulls(this.df.filters);
			if(!args.filters) args.filters = {};
			$.extend(args.filters, this.df.filters);
		}
	}
	validate(value) {
		// validate the value just entered
		if (
			this._validated
			|| this.df.options=="[Select]"
			|| this.df.ignore_link_validation
		) {
			return value;
		}

		return this.validate_link_and_fetch(this.df, this.get_options(),
			this.docname, value);
	}
	validate_link_and_fetch(df, options, docname, value) {
<<<<<<< HEAD
		if (!value) {
			this.reset_value();
			this.reset_fetch_values(df, docname);
		};
=======
		if (!options) return;
>>>>>>> b64cab68

		let field_value = "";
		const fetch_map = this.fetch_map;
		const columns_to_fetch = Object.values(fetch_map);

		// if default and no fetch, no need to validate
		if (!columns_to_fetch.length && df.__default_value === value) {
			return value;
		}

		return frappe.xcall("frappe.client.validate_link", {
			doctype: options,
			docname: value,
			fields: columns_to_fetch,
		}).then((response) => {
			if (!docname || !columns_to_fetch.length) return response.name;

			for (const [target_field, source_field] of Object.entries(fetch_map)) {
				if (value) field_value = response[source_field];
				
				frappe.model.set_value(
					df.parent,
					docname,
					target_field,
					field_value,
					df.fieldtype,
				);
			}

			return response.name;
		});
	}

	get fetch_map() {
		const fetch_map = {};
		if (!this.frm) return fetch_map;

		for (const key of ["*", this.df.parent]) {
			if (this.frm.fetch_dict[key] && this.frm.fetch_dict[key][this.df.fieldname]) {
				Object.assign(fetch_map, this.frm.fetch_dict[key][this.df.fieldname]);
			}
		}

		return fetch_map;
	}
	reset_fetch_values(df, docname) {
		let fields = this.frm && this.frm.fetch_dict && this.frm.fetch_dict[df.fieldname] ? this.frm.fetch_dict[df.fieldname].fields : [];

		fields.forEach(field => {
			frappe.model.set_value(df.parent, docname, field, null, df.fieldtype);
		});
	}
};

if (Awesomplete) {
	Awesomplete.prototype.get_item = function(value) {
		return this._list.find(function(item) {
			return item.value === value;
		});
	};
}
<|MERGE_RESOLUTION|>--- conflicted
+++ resolved
@@ -537,14 +537,13 @@
 			this.docname, value);
 	}
 	validate_link_and_fetch(df, options, docname, value) {
-<<<<<<< HEAD
+		if (!options) return;
+
 		if (!value) {
 			this.reset_value();
 			this.reset_fetch_values(df, docname);
 		};
-=======
-		if (!options) return;
->>>>>>> b64cab68
+
 
 		let field_value = "";
 		const fetch_map = this.fetch_map;

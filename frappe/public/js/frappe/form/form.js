--- conflicted
+++ resolved
@@ -1668,7 +1668,6 @@
 		driver.start();
 	}
 
-<<<<<<< HEAD
 	setup_docinfo_change_listener() {
 		frappe.realtime.on(`update_docinfo_for_${this.doctype}_${this.docname}`, ({doc, key, action='update'}) => {
 			let doc_list = (frappe.model.docinfo[this.doctype][this.docname][key] || []);
@@ -1689,7 +1688,9 @@
 				}
 			}
 			this.timeline && this.timeline.refresh();
-=======
+		});
+	}
+
 	// Filters fields from the reference doctype and sets them as options for a Select field
 	set_fields_as_options(fieldname, reference_doctype, filter_function, default_options=[], table_fieldname) {
 		if (!reference_doctype) return;
@@ -1702,7 +1703,6 @@
 				options && this.set_df_property(fieldname, 'options', options, this.doc.name, table_fieldname);
 				resolve(options);
 			});
->>>>>>> ca786369
 		});
 	}
 };

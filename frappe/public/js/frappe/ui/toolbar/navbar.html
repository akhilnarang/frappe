--- conflicted
+++ resolved
@@ -11,11 +11,7 @@
 		<div class="navbar-center ellipsis" style="display: none;"></div>
 
 		<ul class="nav navbar-nav navbar-right">
-<<<<<<< HEAD
-			<li class="user-progress">
-=======
 			<li class="user-progress hide">
->>>>>>> 6651726b
 				<a class="dropdown-toggle" data-toggle="dropdown" href="#" onclick="return false;"  style="height: 40px;">
 					<div class="progress-chart" style"width: 50px; margin-top: 8px;"><div class="progress">
 						<div class="progress-bar"></div>

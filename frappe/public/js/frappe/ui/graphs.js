--- conflicted
+++ resolved
@@ -606,8 +606,6 @@
 					</span>
 				</div>`));
 			}
-<<<<<<< HEAD
-=======
 		});
 	}
 };
@@ -696,7 +694,6 @@
 			let date = new Date(key * 1000);
 			let date_str = this.get_dd_mm_yyyy(date);
 			this.date_values[date_str] = this.data[key];
->>>>>>> 645526bb
 		});
 
 		for(var i = 0; i < no_of_weeks; i++) {
@@ -716,106 +713,6 @@
 		}
 		this.render_month_labels();
 	}
-<<<<<<< HEAD
-};
-
-frappe.ui.HeatMap = class HeatMap extends frappe.ui.Graph {
-	constructor({
-		parent = null,
-		height = 240,
-		title = '', subtitle = '',
-
-		start = new Date(moment().subtract(1, 'year').toDate()),
-		domain = '',
-		subdomain = '',
-		data = {},
-		discrete_domains = 0,
-		count_label = '',
-
-		// TODO: remove these graph related args
-		y = [],
-		x = [],
-		specific_values = [],
-		summary = [],
-		mode = 'heatmap'
-	} = {}) {
-		super(arguments[0]);
-		this.start = start;
-		this.data = data;
-		this.discrete_domains = discrete_domains;
-
-		this.count_label = count_label;
-
-
-		this.legend_colors = ['#ebedf0', '#c6e48b', '#7bc96f', '#239a3b', '#196127'];
-		this.setup();
-	}
-
-	setup_base_values() {
-		this.today = new Date();
-
-		if(!this.start) {
-			this.start = new Date();
-			this.start.setFullYear( this.start.getFullYear() - 1 );
-		}
-		this.first_week_start = new Date(this.start.toDateString());
-		this.last_week_start = new Date(this.today.toDateString());
-		if(this.first_week_start.getDay() !== 7) {
-			this.add_days(this.first_week_start, (-1) * this.first_week_start.getDay());
-		}
-		if(this.last_week_start.getDay() !== 7) {
-			this.add_days(this.last_week_start, (-1) * this.last_week_start.getDay());
-		}
-		this.no_of_cols = this.get_weeks_between(this.first_week_start + '', this.last_week_start + '') + 1;
-	}
-
-	set_width() {
-		this.base_width = (this.no_of_cols) * 12;
-	}
-
-	setup_components() {
-		this.domain_label_group = this.snap.g().attr({ class: "domain-label-group chart-label" });
-		this.data_groups = this.snap.g().attr({ class: "data-groups", transform: `translate(0, 20)` });
-	}
-
-	setup_values() {
-		this.distribution = this.get_distribution(this.data, this.legend_colors);
-		this.month_names = ["January", "February", "March", "April", "May", "June",
-			"July", "August", "September", "October", "November", "December"
-		];
-
-		this.render_all_weeks_and_store_x_values(this.no_of_cols);
-	}
-
-	render_all_weeks_and_store_x_values(no_of_weeks) {
-		let current_week_sunday = new Date(this.first_week_start);
-		this.week_col = 0;
-		this.current_month = current_week_sunday.getMonth();
-
-		this.months = [this.current_month + ''];
-		this.month_weeks = {}, this.month_start_points = [];
-		this.month_weeks[this.current_month] = 0;
-		this.month_start_points.push(13);
-
-		for(var i = 0; i < no_of_weeks; i++) {
-			let data_group, month_change = 0;
-			let day = new Date(current_week_sunday);
-
-			[data_group, month_change] = this.get_week_squares_group(day, this.week_col);
-			this.data_groups.add(data_group);
-			this.week_col += 1 + parseInt(this.discrete_domains && month_change);
-			this.month_weeks[this.current_month]++;
-			if(month_change) {
-				this.current_month = (this.current_month + 1) % 12;
-				this.months.push(this.current_month + '');
-				this.month_weeks[this.current_month] = 1;
-			}
-			this.add_days(current_week_sunday, 7);
-		}
-		this.render_month_labels();
-	}
-=======
->>>>>>> 645526bb
 
 	get_week_squares_group(current_date, index) {
 		const no_of_weekdays = 7;
@@ -832,18 +729,6 @@
 			let data_value = 0;
 			let color_index = 0;
 
-<<<<<<< HEAD
-			// TODO: More foolproof for any data
-			let timestamp = Math.floor(current_date.getTime()/1000).toFixed(1);
-
-			if(this.data[timestamp]) {
-				data_value = this.data[timestamp];
-				color_index = this.get_max_checkpoint(data_value, this.distribution);
-			}
-
-			if(this.data[Math.round(timestamp)]) {
-				data_value = this.data[Math.round(timestamp)];
-=======
 			let timestamp = this.get_dd_mm_yyyy(current_date);
 
 			if(this.date_values[timestamp]) {
@@ -853,7 +738,6 @@
 
 			if(this.date_values[Math.round(timestamp)]) {
 				data_value = this.date_values[Math.round(timestamp)];
->>>>>>> 645526bb
 				color_index = this.get_max_checkpoint(data_value, this.distribution);
 			}
 
@@ -955,16 +839,8 @@
 
 	get_max_checkpoint(value, distribution) {
 		return distribution.filter((d, i) => {
-<<<<<<< HEAD
-			if(i === 1) {
-				return distribution[0] < value;
-			}
-			return d <= value;
-		}).length - 1;
-=======
 			return value > d;
 		}).length;
->>>>>>> 645526bb
 	}
 
 	// TODO: date utils, move these out

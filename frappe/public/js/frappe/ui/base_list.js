--- conflicted
+++ resolved
@@ -211,20 +211,8 @@
 						onchange: () => {me.refresh(true);}
 					});
 				}
-<<<<<<< HEAD
-				me.page.add_field({
-					fieldtype: df.fieldtype,
-					label: __(df.label),
-					options: options,
-					fieldname: df.fieldname,
-					onchange: () => { me.refresh(true); }
-				});
-			}
-		});
-=======
 			});
 		}
->>>>>>> 8d16ecfd
 
 		this.standard_filters_added = true;
 	},

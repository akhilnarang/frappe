--- conflicted
+++ resolved
@@ -3,15 +3,10 @@
 app_title = "Frappe Framework"
 app_publisher = "Frappe Technologies Pvt. Ltd."
 app_description = "Full Stack Web Application Framework in Python"
-<<<<<<< HEAD
 app_icon = "octicon octicon-circuit-board"
 app_version = "5.0.0-beta"
 app_color = "orange"
-=======
-app_icon = "assets/frappe/images/frappe.svg"
-app_version = "4.14.0"
-app_color = "#3498db"
->>>>>>> 19ce1a7e
+
 app_email = "support@frappe.io"
 
 before_install = "frappe.utils.install.before_install"

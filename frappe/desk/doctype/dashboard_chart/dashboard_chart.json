--- conflicted
+++ resolved
@@ -277,11 +277,7 @@
   }
  ],
  "links": [],
-<<<<<<< HEAD
  "modified": "2020-07-10 16:09:47.102062",
-=======
- "modified": "2020-06-08 19:43:12.000511",
->>>>>>> a58a854a
  "modified_by": "Administrator",
  "module": "Desk",
  "name": "Dashboard Chart",

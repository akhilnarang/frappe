# Copyright (c) 2015, Frappe Technologies Pvt. Ltd. and Contributors
# MIT License. See license.txt

import frappe
from frappe.model.document import get_controller
from frappe.utils import get_datetime, nowdate, get_url
<<<<<<< HEAD
from frappe.website.router import get_pages
from six import iteritems
from six.moves.urllib.parse import quote
=======
from frappe.website.router import get_pages, get_all_page_context_from_doctypes
from urllib.parse import quote
>>>>>>> f36513d1

no_cache = 1
base_template_path = "www/sitemap.xml"

def get_context(context):
	"""generate the sitemap XML"""

	# the site might be accessible from multiple host_names
	# for e.g gadgets.erpnext.com and gadgetsinternational.com
	# so it should be picked from the request
	host = frappe.utils.get_host_name_from_request()

	links = []
	for route, page in get_pages().items():
		if page.sitemap:
			links.append({
				"loc": get_url(quote(page.name.encode("utf-8"))),
				"lastmod": nowdate()
			})

	for route, data in get_public_pages_from_doctypes().items():
		links.append({
			"loc": get_url(quote((route or "").encode("utf-8"))),
			"lastmod": get_datetime(data.get("modified")).strftime("%Y-%m-%d")
		})

	return {"links":links}

def get_public_pages_from_doctypes():
	'''Returns pages from doctypes that are publicly accessible'''

	def get_sitemap_routes():
		routes = {}
		doctypes_with_web_view = [d.name for d in frappe.db.get_all('DocType', {
			'has_web_view': 1,
			'allow_guest_to_view': 1
		})]

		for doctype in doctypes_with_web_view:
			controller = get_controller(doctype)
			meta = frappe.get_meta(doctype)
			condition_field = meta.is_published_field or controller.website.condition_field

			try:
				res = frappe.db.get_all(doctype, ['route', 'name', 'modified'], { condition_field: 1 })
				for r in res:
					routes[r.route] = {"doctype": doctype, "name": r.name, "modified": r.modified}

			except Exception as e:
				if not frappe.db.is_missing_column(e): raise e

		return routes

	return frappe.cache().get_value("sitemap_routes", get_sitemap_routes)<|MERGE_RESOLUTION|>--- conflicted
+++ resolved
@@ -1,17 +1,12 @@
 # Copyright (c) 2015, Frappe Technologies Pvt. Ltd. and Contributors
 # MIT License. See license.txt
 
+from urllib.parse import quote
+
 import frappe
 from frappe.model.document import get_controller
-from frappe.utils import get_datetime, nowdate, get_url
-<<<<<<< HEAD
+from frappe.utils import get_datetime, get_url, nowdate
 from frappe.website.router import get_pages
-from six import iteritems
-from six.moves.urllib.parse import quote
-=======
-from frappe.website.router import get_pages, get_all_page_context_from_doctypes
-from urllib.parse import quote
->>>>>>> f36513d1
 
 no_cache = 1
 base_template_path = "www/sitemap.xml"

# Copyright (c) 2015, Frappe Technologies Pvt. Ltd. and Contributors
# MIT License. See license.txt

from __future__ import unicode_literals

from six import iteritems, string_types

"""build query for doclistview and return results"""

import frappe.defaults
import frappe.share
from frappe import _
import frappe.permissions
from datetime import datetime
import frappe, json, copy, re
from frappe.model import optional_fields
from frappe.client import check_parent_permission
from frappe.model.utils.user_settings import get_user_settings, update_user_settings
from frappe.utils import flt, cint, get_time, make_filter_tuple, get_filter, add_to_date, cstr

class DatabaseQuery(object):
	def __init__(self, doctype, user=None):
		self.doctype = doctype
		self.tables = []
		self.conditions = []
		self.or_conditions = []
		self.fields = None
		self.user = user or frappe.session.user
		self.ignore_ifnull = False
		self.flags = frappe._dict()

	def execute(self, query=None, fields=None, filters=None, or_filters=None,
		docstatus=None, group_by=None, order_by=None, limit_start=False,
		limit_page_length=None, as_list=False, with_childnames=False, debug=False,
		ignore_permissions=False, user=None, with_comment_count=False,
		join='left join', distinct=False, start=None, page_length=None, limit=None,
		ignore_ifnull=False, save_user_settings=False, save_user_settings_fields=False,
		update=None, add_total_row=None, user_settings=None):
		if not ignore_permissions and not frappe.has_permission(self.doctype, "read", user=user):
			frappe.flags.error_message = _('Insufficient Permission for {0}').format(frappe.bold(self.doctype))
			raise frappe.PermissionError(self.doctype)

		# filters and fields swappable
		# its hard to remember what comes first
		if (isinstance(fields, dict)
			or (isinstance(fields, list) and fields and isinstance(fields[0], list))):
			# if fields is given as dict/list of list, its probably filters
			filters, fields = fields, filters

		elif fields and isinstance(filters, list) \
			and len(filters) > 1 and isinstance(filters[0], string_types):
			# if `filters` is a list of strings, its probably fields
			filters, fields = fields, filters

		if fields:
			self.fields = fields
		else:
			self.fields =  ["`tab{0}`.`name`".format(self.doctype)]

		if start: limit_start = start
		if page_length: limit_page_length = page_length
		if limit: limit_page_length = limit

		self.filters = filters or []
		self.or_filters = or_filters or []
		self.docstatus = docstatus or []
		self.group_by = group_by
		self.order_by = order_by
		self.limit_start = 0 if (limit_start is False) else cint(limit_start)
		self.limit_page_length = cint(limit_page_length) if limit_page_length else None
		self.with_childnames = with_childnames
		self.debug = debug
		self.join = join
		self.distinct = distinct
		self.as_list = as_list
		self.ignore_ifnull = ignore_ifnull
		self.flags.ignore_permissions = ignore_permissions
		self.user = user or frappe.session.user
		self.update = update
		self.user_settings_fields = copy.deepcopy(self.fields)

		if user_settings:
			self.user_settings = json.loads(user_settings)

		if query:
			result = self.run_custom_query(query)
		else:
			result = self.build_and_run()

		if with_comment_count and not as_list and self.doctype:
			self.add_comment_count(result)

		if save_user_settings:
			self.save_user_settings_fields = save_user_settings_fields
			self.update_user_settings()

		return result

	def build_and_run(self):
		args = self.prepare_args()
		args.limit = self.add_limit()

		if args.conditions:
			args.conditions = "where " + args.conditions

		if self.distinct:
			args.fields = 'distinct ' + args.fields
			args.order_by = '' # TODO: recheck for alternative

		query = """select %(fields)s from %(tables)s %(conditions)s
			%(group_by)s %(order_by)s %(limit)s""" % args

		return frappe.db.sql(query, as_dict=not self.as_list, debug=self.debug, update=self.update)

	def prepare_args(self):
		self.parse_args()
		self.sanitize_fields()
		self.extract_tables()
		self.set_optional_columns()
		self.build_conditions()

		args = frappe._dict()

		if self.with_childnames:
			for t in self.tables:
				if t != "`tab" + self.doctype + "`":
					self.fields.append(t + ".name as '%s:name'" % t[4:-1])

		# query dict
		args.tables = self.tables[0]

		# left join parent, child tables
		for child in self.tables[1:]:
			args.tables += " {join} {child} on ({child}.parent = {main}.name)".format(join=self.join,
				child=child, main=self.tables[0])

		if self.grouped_or_conditions:
			self.conditions.append("({0})".format(" or ".join(self.grouped_or_conditions)))

		args.conditions = ' and '.join(self.conditions)

		if self.or_conditions:
			args.conditions += (' or ' if args.conditions else "") + \
				' or '.join(self.or_conditions)

		self.set_field_tables()

		args.fields = ', '.join(self.fields)

		self.set_order_by(args)

		self.validate_order_by_and_group_by(args.order_by)
		args.order_by = args.order_by and (" order by " + args.order_by) or ""

		self.validate_order_by_and_group_by(self.group_by)
		args.group_by = self.group_by and (" group by " + self.group_by) or ""

		return args

	def parse_args(self):
		"""Convert fields and filters from strings to list, dicts"""
		if isinstance(self.fields, string_types):
			if self.fields == "*":
				self.fields = ["*"]
			else:
				try:
					self.fields = json.loads(self.fields)
				except ValueError:
					self.fields = [f.strip() for f in self.fields.split(",")]

		for filter_name in ["filters", "or_filters"]:
			filters = getattr(self, filter_name)
			if isinstance(filters, string_types):
				filters = json.loads(filters)

			if isinstance(filters, dict):
				fdict = filters
				filters = []
				for key, value in iteritems(fdict):
					filters.append(make_filter_tuple(self.doctype, key, value))
			setattr(self, filter_name, filters)

	def sanitize_fields(self):
		'''
			regex : ^.*[,();].*
			purpose : The regex will look for malicious patterns like `,`, '(', ')', ';' in each
					field which may leads to sql injection.
			example :
				field = "`DocType`.`issingle`, version()"

			As field contains `,` and mysql function `version()`, with the help of regex
			the system will filter out this field.
		'''

		sub_query_regex = re.compile("^.*[,();].*")
		blacklisted_keywords = ['select', 'create', 'insert', 'delete', 'drop', 'update', 'case']
		blacklisted_functions = ['concat', 'concat_ws', 'if', 'ifnull', 'nullif', 'coalesce',
			'connection_id', 'current_user', 'database', 'last_insert_id', 'session_user',
			'system_user', 'user', 'version']

		def _raise_exception():
			frappe.throw(_('Use of sub-query or function is restricted'), frappe.DataError)

		def _is_query(field):
			if re.compile("^(select|delete|update|drop|create)\s").match(field):
				_raise_exception()

			elif re.compile("\s*[0-9a-zA-z]*\s*( from | group by | order by | where | join )").match(field):
				_raise_exception()

		for field in self.fields:
			if sub_query_regex.match(field):
				if any(keyword in field.lower().split() for keyword in blacklisted_keywords):
					_raise_exception()

				if any("({0}".format(keyword) in field.lower() for keyword in blacklisted_keywords):
					_raise_exception()

				if any("{0}(".format(keyword) in field.lower() for keyword in blacklisted_functions):
					_raise_exception()

<<<<<<< HEAD
			if re.compile(r"[a-zA-Z]+\s*'").match(field):
				_raise_exception()

			if re.compile(r'[a-zA-Z]+\s*,').match(field):
=======
			if re.compile("[0-9a-zA-Z]+\s*'").match(field):
				_raise_exception()

			if re.compile('[0-9a-zA-Z]+\s*,').match(field):
>>>>>>> cfc3c60a
				_raise_exception()

			_is_query(field)


	def extract_tables(self):
		"""extract tables from fields"""
		self.tables = ['`tab' + self.doctype + '`']

		# add tables from fields
		if self.fields:
			for f in self.fields:
				if ( not ("tab" in f and "." in f) ) or ("locate(" in f) or ("strpos(" in f) or ("count(" in f):
					continue

				table_name = f.split('.')[0]
				if table_name.lower().startswith('group_concat('):
					table_name = table_name[13:]
				if table_name.lower().startswith('ifnull('):
					table_name = table_name[7:]
				if not table_name[0]=='`':
					table_name = '`' + table_name + '`'
				if not table_name in self.tables:
					self.append_table(table_name)

	def append_table(self, table_name):
		self.tables.append(table_name)
		doctype = table_name[4:-1]
		if (not self.flags.ignore_permissions) and (not frappe.has_permission(doctype)):
			frappe.flags.error_message = _('Insufficient Permission for {0}').format(frappe.bold(doctype))
			raise frappe.PermissionError(doctype)

	def set_field_tables(self):
		'''If there are more than one table, the fieldname must not be ambiguous.
		If the fieldname is not explicitly mentioned, set the default table'''
		if len(self.tables) > 1:
			for i, f in enumerate(self.fields):
				if '.' not in f:
					self.fields[i] = '{0}.{1}'.format(self.tables[0], f)

	def set_optional_columns(self):
		"""Removes optional columns like `_user_tags`, `_comments` etc. if not in table"""
		columns = frappe.db.get_table_columns(self.doctype)

		# remove from fields
		to_remove = []
		for fld in self.fields:
			for f in optional_fields:
				if f in fld and not f in columns:
					to_remove.append(fld)

		for fld in to_remove:
			del self.fields[self.fields.index(fld)]

		# remove from filters
		to_remove = []
		for each in self.filters:
			if isinstance(each, string_types):
				each = [each]

			for element in each:
				if element in optional_fields and element not in columns:
					to_remove.append(each)

		for each in to_remove:
			if isinstance(self.filters, dict):
				del self.filters[each]
			else:
				self.filters.remove(each)

	def build_conditions(self):
		self.conditions = []
		self.grouped_or_conditions = []
		self.build_filter_conditions(self.filters, self.conditions)
		self.build_filter_conditions(self.or_filters, self.grouped_or_conditions)

		# match conditions
		if not self.flags.ignore_permissions:
			match_conditions = self.build_match_conditions()
			if match_conditions:
				self.conditions.append("(" + match_conditions + ")")

	def build_filter_conditions(self, filters, conditions, ignore_permissions=None):
		"""build conditions from user filters"""
		if ignore_permissions is not None:
			self.flags.ignore_permissions = ignore_permissions

		if isinstance(filters, dict):
			filters = [filters]

		for f in filters:
			if isinstance(f, string_types):
				conditions.append(f)
			else:
				conditions.append(self.prepare_filter_condition(f))

	def prepare_filter_condition(self, f):
		"""Returns a filter condition in the format:

				ifnull(`tabDocType`.`fieldname`, fallback) operator "value"
		"""

		f = get_filter(self.doctype, f)

		tname = ('`tab' + f.doctype + '`')
		if not tname in self.tables:
			self.append_table(tname)

		if 'ifnull(' in f.fieldname:
			column_name = f.fieldname
		else:
			column_name = '{tname}.{fname}'.format(tname=tname,
				fname=f.fieldname)

		can_be_null = True

		# prepare in condition
		if f.operator.lower() in ('ancestors of', 'descendants of', 'not ancestors of', 'not descendants of'):
			values = f.value or ''

			# TODO: handle list and tuple
			# if not isinstance(values, (list, tuple)):
			# 	values = values.split(",")

			ref_doctype = f.doctype

			if frappe.get_meta(f.doctype).get_field(f.fieldname) is not None :
				ref_doctype = frappe.get_meta(f.doctype).get_field(f.fieldname).options

			result=[]
			lft, rgt = frappe.db.get_value(ref_doctype, f.value, ["lft", "rgt"])

			# Get descendants elements of a DocType with a tree structure
			if f.operator.lower() in ('descendants of', 'not descendants of') :
				result = frappe.get_all(ref_doctype, filters={
					'lft': ['>', lft],
					'rgt': ['<', rgt]
				}, order_by='`lft` ASC')
			else :
				# Get ancestor elements of a DocType with a tree structure
				result = frappe.get_all(ref_doctype, filters={
					'lft': ['<', lft],
					'rgt': ['>', rgt]
				}, order_by='`lft` DESC')

			fallback = "''"
			value = [frappe.db.escape((v.name or '').strip(), percent=False) for v in result]
			if len(value):
				value = "({0})".format(", ".join(value))
			else:
				value = "('')"
			# changing operator to IN as the above code fetches all the parent / child values and convert into tuple
			# which can be directly used with IN operator to query.
			f.operator = 'not in' if f.operator.lower() in ('not ancestors of', 'not descendants of') else 'in'


		elif f.operator.lower() in ('in', 'not in'):
			values = f.value or ''
			if not isinstance(values, (list, tuple)):
				values = values.split(",")

			fallback = "''"
			value = [frappe.db.escape((v or '').strip(), percent=False) for v in values]
			if len(value):
				value = "({0})".format(", ".join(value))
			else:
				value = "('')"
		else:
			df = frappe.get_meta(f.doctype).get("fields", {"fieldname": f.fieldname})
			df = df[0] if df else None

			if df and df.fieldtype in ("Check", "Float", "Int", "Currency", "Percent"):
				can_be_null = False

			if f.operator in ('>', '<') and (f.fieldname in ('creation', 'modified')):
				value = cstr(f.value)
				fallback = "NULL"

			elif f.operator.lower() in ('between') and \
				(f.fieldname in ('creation', 'modified') or (df and (df.fieldtype=="Date" or df.fieldtype=="Datetime"))):

				value = get_between_date_filter(f.value, df)
				fallback = "'0001-01-01 00:00:00'"

			elif df and df.fieldtype=="Date":
				value = frappe.db.format_date(f.value)
				fallback = "'0001-01-01'"

			elif (df and df.fieldtype=="Datetime") or isinstance(f.value, datetime):
				value = frappe.db.format_datetime(f.value)
				fallback = "'0001-01-01 00:00:00'"

			elif df and df.fieldtype=="Time":
				value = get_time(f.value).strftime("%H:%M:%S.%f")
				fallback = "'00:00:00'"

			elif f.operator.lower() in ("like", "not like") or (isinstance(f.value, string_types) and
				(not df or df.fieldtype not in ["Float", "Int", "Currency", "Percent", "Check"])):
					value = "" if f.value==None else f.value
					fallback = "''"

					if f.operator.lower() in ("like", "not like") and isinstance(value, string_types):
						# because "like" uses backslash (\) for escaping
						value = value.replace("\\", "\\\\").replace("%", "%%")

			elif f.operator == '=' and df and df.fieldtype in ['Link', 'Data']: # TODO: Refactor if possible
				value = f.value or "''"
				fallback = "''"

			else:
				value = flt(f.value)
				fallback = 0

			# escape value
			if isinstance(value, string_types) and not f.operator.lower() == 'between':
				value = "{0}".format(frappe.db.escape(value, percent=False))

		if (self.ignore_ifnull
			or not can_be_null
			or (f.value and f.operator.lower() in ('=', 'like'))
			or 'ifnull(' in column_name.lower()):
			condition = '{column_name} {operator} {value}'.format(
				column_name=column_name, operator=f.operator,
				value=value)
		else:
			condition = 'ifnull({column_name}, {fallback}) {operator} {value}'.format(
				column_name=column_name, fallback=fallback, operator=f.operator,
				value=value)

		return condition

	def build_match_conditions(self, as_condition=True):
		"""add match conditions if applicable"""
		self.match_filters = []
		self.match_conditions = []
		only_if_shared = False
		if not self.user:
			self.user = frappe.session.user

		if not self.tables: self.extract_tables()

		meta = frappe.get_meta(self.doctype)
		role_permissions = frappe.permissions.get_role_permissions(meta, user=self.user)
		self.shared = frappe.share.get_shared(self.doctype, self.user)

		if (not meta.istable and
			not role_permissions.get("read") and
			not self.flags.ignore_permissions and
			not has_any_user_permission_for_doctype(self.doctype, self.user)):
			only_if_shared = True
			if not self.shared:
				frappe.throw(_("No permission to read {0}").format(self.doctype), frappe.PermissionError)
			else:
				self.conditions.append(self.get_share_condition())

		else:
			#if has if_owner permission skip user perm check
			if role_permissions.get("if_owner", {}).get("read"):
				self.match_conditions.append("`tab{0}`.`owner` = {1}".format(self.doctype,
					frappe.db.escape(self.user, percent=False)))
			# add user permission only if role has read perm
			elif role_permissions.get("read"):
				# get user permissions
				user_permissions = frappe.permissions.get_user_permissions(self.user)
				self.add_user_permissions(user_permissions)

		if as_condition:
			conditions = ""
			if self.match_conditions:
				# will turn out like ((blog_post in (..) and blogger in (...)) or (blog_category in (...)))
				conditions = "((" + ") or (".join(self.match_conditions) + "))"

			doctype_conditions = self.get_permission_query_conditions()
			if doctype_conditions:
				conditions += (' and ' + doctype_conditions) if conditions else doctype_conditions

			# share is an OR condition, if there is a role permission
			if not only_if_shared and self.shared and conditions:
				conditions =  "({conditions}) or ({shared_condition})".format(
					conditions=conditions, shared_condition=self.get_share_condition())

			return conditions

		else:
			return self.match_filters

	def get_share_condition(self):
		return """`tab{0}`.name in ({1})""".format(self.doctype, ", ".join(["%s"] * len(self.shared))) % \
			tuple([frappe.db.escape(s, percent=False) for s in self.shared])

	def add_user_permissions(self, user_permissions):
		meta = frappe.get_meta(self.doctype)
		doctype_link_fields = []
		doctype_link_fields = meta.get_link_fields()
		doctype_link_fields.append(dict(
			options=self.doctype,
			fieldname='name',
		))
		# appended current doctype with fieldname as 'name' to
		# and condition on doc name if user permission is found for current doctype

		match_filters = {}
		match_conditions = []
		for df in doctype_link_fields:
			user_permission_values = user_permissions.get(df.get('options'), {})
			if df.get('ignore_user_permissions'): continue

			empty_value_condition = "ifnull(`tab{doctype}`.`{fieldname}`, '')=''".format(
				doctype=self.doctype, fieldname=df.get('fieldname')
			)

			if (user_permission_values.get("docs", [])
				and not self.doctype in user_permission_values.get("skip_for_doctype", [])):
				if frappe.get_system_settings("apply_strict_user_permissions"):
					condition = ""
				else:
					condition = empty_value_condition + " or "

				condition += """`tab{doctype}`.`{fieldname}` in ({values})""".format(
					doctype=self.doctype, fieldname=df.get('fieldname'),
					values=", ".join([(frappe.db.escape(v, percent=False))
						for v in user_permission_values.get("docs")]))

				match_conditions.append("({condition})".format(condition=condition))
				match_filters[df.get('options')] = user_permission_values.get("docs")

		if match_conditions:
			self.match_conditions.append(" and ".join(match_conditions))

		if match_filters:
			self.match_filters.append(match_filters)

	def get_permission_query_conditions(self):
		condition_methods = frappe.get_hooks("permission_query_conditions", {}).get(self.doctype, [])
		if condition_methods:
			conditions = []
			for method in condition_methods:
				c = frappe.call(frappe.get_attr(method), self.user)
				if c:
					conditions.append(c)

			return " and ".join(conditions) if conditions else None

	def run_custom_query(self, query):
		if '%(key)s' in query:
			query = query.replace('%(key)s', '`name`')
		return frappe.db.sql(query, as_dict = (not self.as_list))

	def set_order_by(self, args):
		meta = frappe.get_meta(self.doctype)

		if self.order_by:
			args.order_by = self.order_by
		else:
			args.order_by = ""

			# don't add order by from meta if a mysql group function is used without group by clause
			group_function_without_group_by = (len(self.fields)==1 and
				(	self.fields[0].lower().startswith("count(")
					or self.fields[0].lower().startswith("min(")
					or self.fields[0].lower().startswith("max(")
				) and not self.group_by)

			if not group_function_without_group_by:
				sort_field = sort_order = None
				if meta.sort_field and ',' in meta.sort_field:
					# multiple sort given in doctype definition
					# Example:
					# `idx desc, modified desc`
					# will covert to
					# `tabItem`.`idx` desc, `tabItem`.`modified` desc
					args.order_by = ', '.join(['`tab{0}`.`{1}` {2}'.format(self.doctype,
						f.split()[0].strip(), f.split()[1].strip()) for f in meta.sort_field.split(',')])
				else:
					sort_field = meta.sort_field or 'modified'
					sort_order = (meta.sort_field and meta.sort_order) or 'desc'

					args.order_by = "`tab{0}`.`{1}` {2}".format(self.doctype, sort_field or "modified", sort_order or "desc")

				# draft docs always on top
				if meta.is_submittable:
					args.order_by = "`tab{0}`.docstatus asc, {1}".format(self.doctype, args.order_by)

	def validate_order_by_and_group_by(self, parameters):
		"""Check order by, group by so that atleast one column is selected and does not have subquery"""
		if not parameters:
			return

		_lower = parameters.lower()
		if 'select' in _lower and ' from ' in _lower:
			frappe.throw(_('Cannot use sub-query in order by'))


		for field in parameters.split(","):
			if "." in field and field.strip().startswith("`tab"):
				tbl = field.strip().split('.')[0]
				if tbl not in self.tables:
					if tbl.startswith('`'):
						tbl = tbl[4:-1]
					frappe.throw(_("Please select atleast 1 column from {0} to sort/group").format(tbl))

	def add_limit(self):
		if self.limit_page_length:
			return 'limit %s offset %s' % (self.limit_page_length, self.limit_start)
		else:
			return ''

	def add_comment_count(self, result):
		for r in result:
			if not r.name:
				continue

			r._comment_count = 0
			if "_comments" in r:
				r._comment_count = len(json.loads(r._comments or "[]"))

	def update_user_settings(self):
		# update user settings if new search
		user_settings = json.loads(get_user_settings(self.doctype))

		if hasattr(self, 'user_settings'):
			user_settings.update(self.user_settings)

		if self.save_user_settings_fields:
			user_settings['fields'] = self.user_settings_fields

		update_user_settings(self.doctype, user_settings)

def get_order_by(doctype, meta):
	order_by = ""

	sort_field = sort_order = None
	if meta.sort_field and ',' in meta.sort_field:
		# multiple sort given in doctype definition
		# Example:
		# `idx desc, modified desc`
		# will covert to
		# `tabItem`.`idx` desc, `tabItem`.`modified` desc
		order_by = ', '.join(['`tab{0}`.`{1}` {2}'.format(doctype,
			f.split()[0].strip(), f.split()[1].strip()) for f in meta.sort_field.split(',')])
	else:
		sort_field = meta.sort_field or 'modified'
		sort_order = (meta.sort_field and meta.sort_order) or 'desc'

		order_by = "`tab{0}`.`{1}` {2}".format(doctype, sort_field or "modified", sort_order or "desc")

	# draft docs always on top
	if meta.is_submittable:
		order_by = "`tab{0}`.docstatus asc, {1}".format(doctype, order_by)

	return order_by


@frappe.whitelist()
def get_list(doctype, *args, **kwargs):
	'''wrapper for DatabaseQuery'''
	kwargs.pop('cmd', None)
	kwargs.pop('ignore_permissions', None)

	# If doctype is child table
	if frappe.is_table(doctype):
		# Example frappe.db.get_list('Purchase Receipt Item', {'parent': 'Purchase Receipt'})
		# Here purchase receipt is the parent doctype of the child doctype Purchase Receipt Item

		if not kwargs.get('parent'):
			frappe.flags.error_message = _('Parent is required to get child table data')
			raise frappe.PermissionError(doctype)

		check_parent_permission(kwargs.get('parent'), doctype)
		del kwargs['parent']

	return DatabaseQuery(doctype).execute(None, *args, **kwargs)

def is_parent_only_filter(doctype, filters):
	#check if filters contains only parent doctype
	only_parent_doctype = True

	if isinstance(filters, list):
		for flt in filters:
			if doctype not in flt:
				only_parent_doctype = False
			if 'Between' in flt:
				flt[3] = get_between_date_filter(flt[3])

	return only_parent_doctype

def has_any_user_permission_for_doctype(doctype, user):
	user_permissions = frappe.permissions.get_user_permissions(user=user)
	return	user_permissions and user_permissions.get(doctype)

def get_between_date_filter(value, df=None):
	'''
		return the formattted date as per the given example
		[u'2017-11-01', u'2017-11-03'] => '2017-11-01 00:00:00.000000' AND '2017-11-04 00:00:00.000000'
	'''
	from_date = frappe.utils.nowdate()
	to_date = frappe.utils.nowdate()

	if value and isinstance(value, (list, tuple)):
		if len(value) >= 1: from_date = value[0]
		if len(value) >= 2: to_date = value[1]

	if not df or (df and df.fieldtype == 'Datetime'):
		to_date = add_to_date(to_date, days=1)

	if df and df.fieldtype == 'Datetime':
		data = "'%s' AND '%s'" % (
			frappe.db.format_datetime(from_date),
			frappe.db.format_datetime(to_date))
	else:
		data = "'%s' AND '%s'" % (
			frappe.db.format_date(from_date),
			frappe.db.format_date(to_date))

	return data<|MERGE_RESOLUTION|>--- conflicted
+++ resolved
@@ -219,17 +219,10 @@
 				if any("{0}(".format(keyword) in field.lower() for keyword in blacklisted_functions):
 					_raise_exception()
 
-<<<<<<< HEAD
-			if re.compile(r"[a-zA-Z]+\s*'").match(field):
-				_raise_exception()
-
-			if re.compile(r'[a-zA-Z]+\s*,').match(field):
-=======
 			if re.compile("[0-9a-zA-Z]+\s*'").match(field):
 				_raise_exception()
 
 			if re.compile('[0-9a-zA-Z]+\s*,').match(field):
->>>>>>> cfc3c60a
 				_raise_exception()
 
 			_is_query(field)

--- conflicted
+++ resolved
@@ -18,11 +18,7 @@
 	<p><br><a href="/{{ category.route }}" class='text-muted small'>
 		{{ _("More articles on {0}").format(category.name) }}</a></p>
 </article>
-<<<<<<< HEAD
-<div class="help-article-feedback mb-4">
-=======
 <div class="help-article-feedback mb-6">
->>>>>>> 8ec26175
 	<hr />
 	<div class="feedback-view ">
 		<div class="text-muted small mr-2 mb-2">{{ _("Was this article helpful?") }}</div>

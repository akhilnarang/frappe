# Copyright (c) 2015, Frappe Technologies Pvt. Ltd. and Contributors
# MIT License. See license.txt

from __future__ import unicode_literals

import frappe
import re
from frappe import _
from frappe.website.website_generator import WebsiteGenerator
from frappe.website.render import clear_cache
from frappe.utils import today, cint, global_date_format, get_fullname, strip_html_tags, markdown, sanitize_html
from math import ceil
from frappe.website.utils import (find_first_image, get_html_content_based_on_type,
	get_comment_list)

class BlogPost(WebsiteGenerator):
	website = frappe._dict(
		order_by = "published_on desc"
	)

	def make_route(self):
		if not self.route:
			return frappe.db.get_value('Blog Category', self.blog_category,
				'route') + '/' + self.scrub(self.title)

	def get_feed(self):
		return self.title

	def validate(self):
		super(BlogPost, self).validate()

		if not self.blog_intro:
			content = get_html_content_based_on_type(self, 'content', self.content_type)
			self.blog_intro = content[:140]
			self.blog_intro = strip_html_tags(self.blog_intro)

		if self.blog_intro:
			self.blog_intro = self.blog_intro[:140]

		if self.published and not self.published_on:
			self.published_on = today()

		# update posts
		frappe.db.sql("""UPDATE `tabBlogger` SET `posts`=(SELECT COUNT(*) FROM `tabBlog Post`
			WHERE IFNULL(`blogger`,'')=`tabBlogger`.`name`)
			WHERE `name`=%s""", (self.blogger,))

		self.set_read_time()

	def on_update(self):
		super(BlogPost, self).on_update()
		clear_cache("writers")

	def on_trash(self):
		super(BlogPost, self).on_trash()

	def get_context(self, context):
		# this is for double precaution. usually it wont reach this code if not published
		if not cint(self.published):
			raise Exception("This blog has not been published yet!")

		# temp fields
		context.full_name = get_fullname(self.owner)
		context.updated = global_date_format(self.published_on)

		if self.blogger:
			context.blogger_info = frappe.get_doc("Blogger", self.blogger).as_dict()
			context.author = self.blogger


		context.content = get_html_content_based_on_type(self, 'content', self.content_type)

		#if meta description is not present, then blog intro or first 140 characters of the blog will be set as description
		context.description = self.meta_description or self.blog_intro or strip_html_tags(context.content[:140])

		context.metatags = {
			"name": self.title,
			"description": context.description,
		}

		#if meta image is not present, then first image inside the blog will be set as the meta image
		image = find_first_image(context.content)
		context.metatags["image"] = self.meta_image or image or None

		self.load_comments(context)

		context.category = frappe.db.get_value("Blog Category",
			context.doc.blog_category, ["title", "route"], as_dict=1)
		context.parents = [{"name": _("Home"), "route":"/"},
			{"name": "Blog", "route": "/blog"},
			{"label": context.category.title, "route":context.category.route}]

	def load_comments(self, context):
		context.comment_list = get_comment_list(self.doctype, self.name)

		if not context.comment_list:
			context.comment_text = _('No comments yet')
		else:
			if(len(context.comment_list)) == 1:
				context.comment_text = _('1 comment')
			else:
				context.comment_text = _('{0} comments').format(len(context.comment_list))

<<<<<<< HEAD
	def set_read_time(self):
		content = self.content or self.content_html

		if self.content_type == "Markdown":
			content = markdown(self.content_md)

		content = getWords(strip_html_tags(content))

		self.read_time = ceil(len(content)/250)

=======
>>>>>>> 9081cb97
def get_list_context(context=None):
	list_context = frappe._dict(
		template = "templates/includes/blog/blog.html",
		get_list = get_blog_list,
		hide_filters = True,
		children = get_children(),
		# show_search = True,
		title = _('Blog')
	)

	category = frappe.utils.escape_html(frappe.local.form_dict.blog_category or frappe.local.form_dict.category)
	if category:
		category_title = get_blog_category(category)
		list_context.sub_title = _("Posts filed under {0}").format(category_title)
		list_context.title = category_title

	elif frappe.local.form_dict.blogger:
		blogger = frappe.db.get_value("Blogger", {"name": frappe.local.form_dict.blogger}, "full_name")
		list_context.sub_title = _("Posts by {0}").format(blogger)
		list_context.title = blogger

	elif frappe.local.form_dict.txt:
		list_context.sub_title = _('Filtered by "{0}"').format(sanitize_html(frappe.local.form_dict.txt))

	if list_context.sub_title:
		list_context.parents = [{"name": _("Home"), "route": "/"},
								{"name": "Blog", "route": "/blog"}]
	else:
		list_context.parents = [{"name": _("Home"), "route": "/"}]

	list_context.update(frappe.get_doc("Blog Settings", "Blog Settings").as_dict(no_default_fields=True))
	return list_context

def get_children():
	return frappe.db.sql("""select route as name,
		title from `tabBlog Category`
		where published = 1
		and exists (select name from `tabBlog Post`
			where `tabBlog Post`.blog_category=`tabBlog Category`.name and published=1)
		order by title asc""", as_dict=1)

def clear_blog_cache():
	for blog in frappe.db.sql_list("""select route from
		`tabBlog Post` where ifnull(published,0)=1"""):
		clear_cache(blog)

	clear_cache("writers")

def get_blog_category(route):
	return frappe.db.get_value("Blog Category", {"name": route}, "title") or route

def get_blog_list(doctype, txt=None, filters=None, limit_start=0, limit_page_length=20, order_by=None):
	conditions = []
	category = filters.blog_category or frappe.utils.escape_html(frappe.local.form_dict.blog_category or frappe.local.form_dict.category)
	if filters:
		if filters.blogger:
			conditions.append('t1.blogger=%s' % frappe.db.escape(filters.blogger))
	if category:
		conditions.append('t1.blog_category=%s' % frappe.db.escape(category))

	if txt:
		conditions.append('(t1.content like {0} or t1.title like {0}")'.format(frappe.db.escape('%' + txt + '%')))

	if conditions:
		frappe.local.no_cache = 1

	query = """\
		select
			t1.title, t1.name, t1.blog_category, t1.route, t1.published_on, t1.read_time,
				t1.published_on as creation,
				t1.content as content,
				t1.content_type as content_type,
				t1.content_html as content_html,
				t1.content_md as content_md,
				ifnull(t1.blog_intro, t1.content) as intro,
				t2.full_name, t2.avatar, t1.blogger,
				(select count(name) from `tabComment`
					where
						comment_type='Comment'
						and reference_doctype='Blog Post'
						and reference_name=t1.name) as comments
		from `tabBlog Post` t1, `tabBlogger` t2
		where ifnull(t1.published,0)=1
		and t1.blogger = t2.name
		%(condition)s
		order by published_on desc, name asc
		limit %(start)s, %(page_len)s""" % {
			"start": limit_start, "page_len": limit_page_length,
				"condition": (" and " + " and ".join(conditions)) if conditions else ""
		}

	posts = frappe.db.sql(query, as_dict=1)

	for post in posts:

		post.content = get_html_content_based_on_type(post, 'content', post.content_type)
		post.cover_image = find_first_image(post.content)
		post.published = global_date_format(post.creation)
		post.content = strip_html_tags(post.content)

		if not post.comments:
			post.comment_text = _('No comments yet')
		elif post.comments==1:
			post.comment_text = _('1 comment')
		else:
			post.comment_text = _('{0} comments').format(str(post.comments))

		post.avatar = post.avatar or ""
		post.category = frappe.db.get_value('Blog Category', post.blog_category,
			['route', 'title'], as_dict=True)

		if post.avatar and (not "http:" in post.avatar and not "https:" in post.avatar) and not post.avatar.startswith("/"):
			post.avatar = "/" + post.avatar

	return posts

def getWords(content):
	return re.compile('\w+').findall(content)<|MERGE_RESOLUTION|>--- conflicted
+++ resolved
@@ -101,7 +101,6 @@
 			else:
 				context.comment_text = _('{0} comments').format(len(context.comment_list))
 
-<<<<<<< HEAD
 	def set_read_time(self):
 		content = self.content or self.content_html
 
@@ -112,8 +111,7 @@
 
 		self.read_time = ceil(len(content)/250)
 
-=======
->>>>>>> 9081cb97
+
 def get_list_context(context=None):
 	list_context = frappe._dict(
 		template = "templates/includes/blog/blog.html",

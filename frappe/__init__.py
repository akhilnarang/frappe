# Copyright (c) 2015, Frappe Technologies Pvt. Ltd. and Contributors
# MIT License. See license.txt
"""
Frappe - Low Code Open Source Framework in Python and JS

Frappe, pronounced fra-pay, is a full stack, batteries-included, web
framework written in Python and Javascript with MariaDB as the database.
It is the framework which powers ERPNext. It is pretty generic and can
be used to build database driven apps.

Read the documentation: https://frappeframework.com/docs
"""
import os
import warnings

_dev_server = os.environ.get("DEV_SERVER", False)

if _dev_server:
	warnings.simplefilter("always", DeprecationWarning)
	warnings.simplefilter("always", PendingDeprecationWarning)

import importlib
import inspect
import json
import sys
import typing

import click
from past.builtins import cmp
from six import binary_type, iteritems, string_types, text_type
from werkzeug.local import Local, release_local

from frappe.query_builder import get_query_builder, patch_query_execute

# Local application imports
from .exceptions import *
from .utils.jinja import (
	get_email_from_template,
	get_jenv,
	get_jloader,
	get_template,
	render_template,
)
from .utils.lazy_loader import lazy_import

# Lazy imports
faker = lazy_import("faker")

<<<<<<< HEAD
__version__ = "13.22.2"
=======
__version__ = "13.26.0"
>>>>>>> 4c42d423

__title__ = "Frappe Framework"

local = Local()
controllers = {}


class _dict(dict):
	"""dict like object that exposes keys as attributes"""

	def __getattr__(self, key):
		ret = self.get(key)
		# "__deepcopy__" exception added to fix frappe#14833 via DFP
		if not ret and key.startswith("__") and key != "__deepcopy__":
			raise AttributeError()
		return ret

	def __setattr__(self, key, value):
		self[key] = value

	def __getstate__(self):
		return self

	def __setstate__(self, d):
		self.update(d)

	def update(self, d):
		"""update and return self -- the missing dict feature in python"""
		super(_dict, self).update(d)
		return self

	def copy(self):
		return _dict(dict(self).copy())


def _(msg, lang=None, context=None):
	"""Returns translated string in current lang, if exists.
	Usage:
	        _('Change')
	        _('Change', context='Coins')
	"""
	from frappe.translate import get_full_dict
	from frappe.utils import is_html, strip_html_tags

	if not hasattr(local, "lang"):
		local.lang = lang or "en"

	if not lang:
		lang = local.lang

	non_translated_string = msg

	if is_html(msg):
		msg = strip_html_tags(msg)

	# msg should always be unicode
	msg = as_unicode(msg).strip()

	translated_string = ""
	if context:
		string_key = "{msg}:{context}".format(msg=msg, context=context)
		translated_string = get_full_dict(lang).get(string_key)

	if not translated_string:
		translated_string = get_full_dict(lang).get(msg)

	# return lang_full_dict according to lang passed parameter
	return translated_string or non_translated_string


def as_unicode(text, encoding="utf-8"):
	"""Convert to unicode if required"""
	if isinstance(text, text_type):
		return text
	elif text == None:
		return ""
	elif isinstance(text, binary_type):
		return text_type(text, encoding)
	else:
		return text_type(text)


def get_lang_dict(fortype, name=None):
	"""Returns the translated language dict for the given type and name.

	:param fortype: must be one of `doctype`, `page`, `report`, `include`, `jsfile`, `boot`
	:param name: name of the document for which assets are to be returned."""
	from frappe.translate import get_dict

	return get_dict(fortype, name)


def set_user_lang(user, user_language=None):
	"""Guess and set user language for the session. `frappe.local.lang`"""
	from frappe.translate import get_user_lang

	local.lang = get_user_lang(user)


# local-globals
db = local("db")
qb = local("qb")
conf = local("conf")
form = form_dict = local("form_dict")
request = local("request")
response = local("response")
session = local("session")
user = local("user")
flags = local("flags")

error_log = local("error_log")
debug_log = local("debug_log")
message_log = local("message_log")

lang = local("lang")

# This if block is never executed when running the code. It is only used for
# telling static code analyzer where to find dynamically defined attributes.
if typing.TYPE_CHECKING:
	from frappe.database.mariadb.database import MariaDBDatabase
	from frappe.database.postgres.database import PostgresDatabase
	from frappe.query_builder.builder import MariaDB, Postgres
	from frappe.utils.redis_wrapper import RedisWrapper

	db: typing.Union[MariaDBDatabase, PostgresDatabase]
	qb: typing.Union[MariaDB, Postgres]


# end: static analysis hack


def init(site, sites_path=None, new_site=False):
	"""Initialize frappe for the current site. Reset thread locals `frappe.local`"""
	if getattr(local, "initialised", None):
		return

	if not sites_path:
		sites_path = "."

	local.error_log = []
	local.message_log = []
	local.debug_log = []
	local.realtime_log = []
	local.flags = _dict(
		{
			"currently_saving": [],
			"redirect_location": "",
			"in_install_db": False,
			"in_install_app": False,
			"in_import": False,
			"in_test": False,
			"mute_messages": False,
			"ignore_links": False,
			"mute_emails": False,
			"has_dataurl": False,
			"new_site": new_site,
		}
	)
	local.rollback_observers = []
	local.before_commit = []
	local.test_objects = {}

	local.site = site
	local.sites_path = sites_path
	local.site_path = os.path.join(sites_path, site)
	local.all_apps = None

	local.request_ip = None
	local.response = _dict({"docs": []})
	local.task_id = None

	local.conf = _dict(get_site_config())
	local.lang = local.conf.lang or "en"
	local.lang_full_dict = None

	local.module_app = None
	local.app_modules = None
	local.system_settings = _dict()

	local.user = None
	local.user_perms = None
	local.session = None
	local.role_permissions = {}
	local.valid_columns = {}
	local.new_doc_templates = {}
	local.link_count = {}

	local.jenv = None
	local.jloader = None
	local.cache = {}
	local.document_cache = {}
	local.meta_cache = {}
	local.form_dict = _dict()
	local.session = _dict()
	local.dev_server = _dev_server
	local.qb = get_query_builder(local.conf.db_type or "mariadb")

	setup_module_map()
	patch_query_execute()

	local.initialised = True


def connect(site=None, db_name=None, set_admin_as_user=True):
	"""Connect to site database instance.

	:param site: If site is given, calls `frappe.init`.
	:param db_name: Optional. Will use from `site_config.json`.
	:param set_admin_as_user: Set Administrator as current user.
	"""
	from frappe.database import get_db

	if site:
		init(site)

	local.db = get_db(user=db_name or local.conf.db_name)
	if set_admin_as_user:
		set_user("Administrator")


def connect_replica():
	from frappe.database import get_db

	user = local.conf.db_name
	password = local.conf.db_password
	port = local.conf.replica_db_port

	if local.conf.different_credentials_for_replica:
		user = local.conf.replica_db_name
		password = local.conf.replica_db_password

	local.replica_db = get_db(host=local.conf.replica_host, user=user, password=password, port=port)

	# swap db connections
	local.primary_db = local.db
	local.db = local.replica_db


def get_site_config(sites_path=None, site_path=None):
	"""Returns `site_config.json` combined with `sites/common_site_config.json`.
	`site_config` is a set of site wide settings like database name, password, email etc."""
	config = {}

	sites_path = sites_path or getattr(local, "sites_path", None)
	site_path = site_path or getattr(local, "site_path", None)

	if sites_path:
		common_site_config = os.path.join(sites_path, "common_site_config.json")
		if os.path.exists(common_site_config):
			try:
				config.update(get_file_json(common_site_config))
			except Exception as error:
				click.secho("common_site_config.json is invalid", fg="red")
				print(error)

	if site_path:
		site_config = os.path.join(site_path, "site_config.json")
		if os.path.exists(site_config):
			try:
				config.update(get_file_json(site_config))
			except Exception as error:
				click.secho("{0}/site_config.json is invalid".format(local.site), fg="red")
				print(error)
		elif local.site and not local.flags.new_site:
			raise IncorrectSitePath("{0} does not exist".format(local.site))

	return _dict(config)


def get_conf(site=None):
	if hasattr(local, "conf"):
		return local.conf

	else:
		# if no site, get from common_site_config.json
		with init_site(site):
			return local.conf


class init_site:
	def __init__(self, site=None):
		"""If site==None, initialize it for empty site ('') to load common_site_config.json"""
		self.site = site or ""

	def __enter__(self):
		init(self.site)
		return local

	def __exit__(self, type, value, traceback):
		destroy()


def destroy():
	"""Closes connection and releases werkzeug local."""
	if db:
		db.close()

	release_local(local)


redis_server = None


def cache() -> "RedisWrapper":
	"""Returns redis connection."""
	global redis_server
	if not redis_server:
		from frappe.utils.redis_wrapper import RedisWrapper

		redis_server = RedisWrapper.from_url(conf.get("redis_cache") or "redis://localhost:11311")
	return redis_server


def get_traceback():
	"""Returns error traceback."""
	from frappe.utils import get_traceback

	return get_traceback()


def errprint(msg):
	"""Log error. This is sent back as `exc` in response.

	:param msg: Message."""
	msg = as_unicode(msg)
	if not request or (not "cmd" in local.form_dict) or conf.developer_mode:
		print(msg)

	error_log.append({"exc": msg})


def print_sql(enable=True):
	return cache().set_value("flag_print_sql", enable)


def log(msg):
	"""Add to `debug_log`.

	:param msg: Message."""
	if not request:
		if conf.get("logging") or False:
			print(repr(msg))

	debug_log.append(as_unicode(msg))


def msgprint(
	msg,
	title=None,
	raise_exception=0,
	as_table=False,
	as_list=False,
	indicator=None,
	alert=False,
	primary_action=None,
	is_minimizable=None,
	wide=None,
):
	"""Print a message to the user (via HTTP response).
	Messages are sent in the `__server_messages` property in the
	response JSON and shown in a pop-up / modal.

	:param msg: Message.
	:param title: [optional] Message title. Default: "Message".
	:param raise_exception: [optional] Raise given exception and show message.
	:param as_table: [optional] If `msg` is a list of lists, render as HTML table.
	:param as_list: [optional] If `msg` is a list, render as un-ordered list.
	:param primary_action: [optional] Bind a primary server/client side action.
	:param is_minimizable: [optional] Allow users to minimize the modal
	:param wide: [optional] Show wide modal
	"""
	from frappe.utils import strip_html_tags

	msg = safe_decode(msg)
	out = _dict(message=msg)

	def _raise_exception():
		if raise_exception:
			if flags.rollback_on_exception:
				db.rollback()
			import inspect

			if inspect.isclass(raise_exception) and issubclass(raise_exception, Exception):
				raise raise_exception(msg)
			else:
				raise ValidationError(msg)

	if flags.mute_messages:
		_raise_exception()
		return

	if as_table and type(msg) in (list, tuple):
		out.as_table = 1

	if as_list and type(msg) in (list, tuple) and len(msg) > 1:
		out.as_list = 1

	if flags.print_messages and out.message:
		print(f"Message: {strip_html_tags(out.message)}")

	out.title = title or _("Message", context="Default title of the message dialog")

	if not indicator and raise_exception:
		indicator = "red"

	if indicator:
		out.indicator = indicator

	if is_minimizable:
		out.is_minimizable = is_minimizable

	if alert:
		out.alert = 1

	if raise_exception:
		out.raise_exception = 1

	if primary_action:
		out.primary_action = primary_action

	if wide:
		out.wide = wide

	message_log.append(json.dumps(out))

	if raise_exception and hasattr(raise_exception, "__name__"):
		local.response["exc_type"] = raise_exception.__name__

	_raise_exception()


def clear_messages():
	local.message_log = []


def get_message_log():
	log = []
	for msg_out in local.message_log:
		log.append(json.loads(msg_out))

	return log


def clear_last_message():
	if len(local.message_log) > 0:
		local.message_log = local.message_log[:-1]


def throw(msg, exc=ValidationError, title=None, is_minimizable=None, wide=None, as_list=False):
	"""Throw execption and show message (`msgprint`).

	:param msg: Message.
	:param exc: Exception class. Default `frappe.ValidationError`"""
	msgprint(
		msg,
		raise_exception=exc,
		title=title,
		indicator="red",
		is_minimizable=is_minimizable,
		wide=wide,
		as_list=as_list,
	)


def emit_js(js, user=False, **kwargs):
	if user == False:
		user = session.user
	publish_realtime("eval_js", js, user=user, **kwargs)


def create_folder(path, with_init=False):
	"""Create a folder in the given path and add an `__init__.py` file (optional).

	:param path: Folder path.
	:param with_init: Create `__init__.py` in the new folder."""
	from frappe.utils import touch_file

	if not os.path.exists(path):
		os.makedirs(path)

		if with_init:
			touch_file(os.path.join(path, "__init__.py"))


def set_user(username):
	"""Set current user.

	:param username: **User** name to set as current user."""
	local.session.user = username
	local.session.sid = username
	local.cache = {}
	local.form_dict = _dict()
	local.jenv = None
	local.session.data = _dict()
	local.role_permissions = {}
	local.new_doc_templates = {}
	local.user_perms = None


def get_user():
	from frappe.utils.user import UserPermissions

	if not local.user_perms:
		local.user_perms = UserPermissions(local.session.user)
	return local.user_perms


def get_roles(username=None):
	"""Returns roles of current user."""
	if not local.session:
		return ["Guest"]
	import frappe.permissions

	return frappe.permissions.get_roles(username or local.session.user)


def get_request_header(key, default=None):
	"""Return HTTP request header.

	:param key: HTTP header key.
	:param default: Default value."""
	return request.headers.get(key, default)


def sendmail(
	recipients=None,
	sender="",
	subject="No Subject",
	message="No Message",
	as_markdown=False,
	delayed=True,
	reference_doctype=None,
	reference_name=None,
	unsubscribe_method=None,
	unsubscribe_params=None,
	unsubscribe_message=None,
	add_unsubscribe_link=1,
	attachments=None,
	content=None,
	doctype=None,
	name=None,
	reply_to=None,
	queue_separately=False,
	cc=None,
	bcc=None,
	message_id=None,
	in_reply_to=None,
	send_after=None,
	expose_recipients=None,
	send_priority=1,
	communication=None,
	retry=1,
	now=None,
	read_receipt=None,
	is_notification=False,
	inline_images=None,
	template=None,
	args=None,
	header=None,
	print_letterhead=False,
	with_container=False,
):
	"""Send email using user's default **Email Account** or global default **Email Account**.


	:param recipients: List of recipients.
	:param sender: Email sender. Default is current user or default outgoing account.
	:param subject: Email Subject.
	:param message: (or `content`) Email Content.
	:param as_markdown: Convert content markdown to HTML.
	:param delayed: Send via scheduled email sender **Email Queue**. Don't send immediately. Default is true
	:param send_priority: Priority for Email Queue, default 1.
	:param reference_doctype: (or `doctype`) Append as communication to this DocType.
	:param reference_name: (or `name`) Append as communication to this document name.
	:param unsubscribe_method: Unsubscribe url with options email, doctype, name. e.g. `/api/method/unsubscribe`
	:param unsubscribe_params: Unsubscribe paramaters to be loaded on the unsubscribe_method [optional] (dict).
	:param attachments: List of attachments.
	:param reply_to: Reply-To Email Address.
	:param message_id: Used for threading. If a reply is received to this email, Message-Id is sent back as In-Reply-To in received email.
	:param in_reply_to: Used to send the Message-Id of a received email back as In-Reply-To.
	:param send_after: Send after the given datetime.
	:param expose_recipients: Display all recipients in the footer message - "This email was sent to"
	:param communication: Communication link to be set in Email Queue record
	:param inline_images: List of inline images as {"filename", "filecontent"}. All src properties will be replaced with random Content-Id
	:param template: Name of html template from templates/emails folder
	:param args: Arguments for rendering the template
	:param header: Append header in email
	:param with_container: Wraps email inside a styled container
	"""

	if recipients is None:
		recipients = []
	if cc is None:
		cc = []
	if bcc is None:
		bcc = []

	text_content = None
	if template:
		message, text_content = get_email_from_template(template, args)

	message = content or message

	if as_markdown:
		from frappe.utils import md_to_html

		message = md_to_html(message)

	if not delayed:
		now = True

	from frappe.email import queue

	queue.send(
		recipients=recipients,
		sender=sender,
		subject=subject,
		message=message,
		text_content=text_content,
		reference_doctype=doctype or reference_doctype,
		reference_name=name or reference_name,
		add_unsubscribe_link=add_unsubscribe_link,
		unsubscribe_method=unsubscribe_method,
		unsubscribe_params=unsubscribe_params,
		unsubscribe_message=unsubscribe_message,
		attachments=attachments,
		reply_to=reply_to,
		cc=cc,
		bcc=bcc,
		message_id=message_id,
		in_reply_to=in_reply_to,
		send_after=send_after,
		expose_recipients=expose_recipients,
		send_priority=send_priority,
		queue_separately=queue_separately,
		communication=communication,
		now=now,
		read_receipt=read_receipt,
		is_notification=is_notification,
		inline_images=inline_images,
		header=header,
		print_letterhead=print_letterhead,
		with_container=with_container,
	)


whitelisted = []
guest_methods = []
xss_safe_methods = []
allowed_http_methods_for_whitelisted_func = {}


def whitelist(allow_guest=False, xss_safe=False, methods=None):
	"""
	Decorator for whitelisting a function and making it accessible via HTTP.
	Standard request will be `/api/method/[path.to.method]`

	:param allow_guest: Allow non logged-in user to access this method.
	:param methods: Allowed http method to access the method.

	Use as:

	        @frappe.whitelist()
	        def myfunc(param1, param2):
	                pass
	"""

	if not methods:
		methods = ["GET", "POST", "PUT", "DELETE"]

	def innerfn(fn):
		global whitelisted, guest_methods, xss_safe_methods, allowed_http_methods_for_whitelisted_func

		# get function from the unbound / bound method
		# this is needed because functions can be compared, but not methods
		method = None
		if hasattr(fn, "__func__"):
			method = fn
			fn = method.__func__

		whitelisted.append(fn)
		allowed_http_methods_for_whitelisted_func[fn] = methods

		if allow_guest:
			guest_methods.append(fn)

			if xss_safe:
				xss_safe_methods.append(fn)

		return method or fn

	return innerfn


def is_whitelisted(method):
	from frappe.utils import sanitize_html

	is_guest = session["user"] == "Guest"
	if method not in whitelisted or is_guest and method not in guest_methods:
		throw(_("Not permitted"), PermissionError)

	if is_guest and method not in xss_safe_methods:
		# strictly sanitize form_dict
		# escapes html characters like <> except for predefined tags like a, b, ul etc.
		for key, value in form_dict.items():
			if isinstance(value, string_types):
				form_dict[key] = sanitize_html(value)


def read_only():
	def innfn(fn):
		def wrapper_fn(*args, **kwargs):
			if conf.read_from_replica:
				connect_replica()

			try:
				retval = fn(*args, **get_newargs(fn, kwargs))
			finally:
				if local and hasattr(local, "primary_db"):
					local.db.close()
					local.db = local.primary_db

			return retval

		return wrapper_fn

	return innfn


def write_only():
	# if replica connection exists, we have to replace it momentarily with the primary connection
	def innfn(fn):
		def wrapper_fn(*args, **kwargs):
			primary_db = getattr(local, "primary_db", None)
			replica_db = getattr(local, "replica_db", None)
			in_read_only = getattr(local, "db", None) != primary_db

			# switch to primary connection
			if in_read_only and primary_db:
				local.db = local.primary_db

			try:
				retval = fn(*args, **get_newargs(fn, kwargs))
			finally:
				# switch back to replica connection
				if in_read_only and replica_db:
					local.db = replica_db

			return retval

		return wrapper_fn

	return innfn


def only_for(roles, message=False):
	"""Raise `frappe.PermissionError` if the user does not have any of the given **Roles**.

	:param roles: List of roles to check."""
	if local.flags.in_test:
		return

	if not isinstance(roles, (tuple, list)):
		roles = (roles,)
	roles = set(roles)
	myroles = set(get_roles())
	if not roles.intersection(myroles):
		if message:
			msgprint(
				_("This action is only allowed for {}").format(bold(", ".join(roles))), _("Not Permitted")
			)
		raise PermissionError


def get_domain_data(module):
	try:
		domain_data = get_hooks("domains")
		if module in domain_data:
			return _dict(get_attr(get_hooks("domains")[module][0] + ".data"))
		else:
			return _dict()
	except ImportError:
		if local.flags.in_test:
			return _dict()
		else:
			raise


def clear_cache(user=None, doctype=None):
	"""Clear **User**, **DocType** or global cache.

	:param user: If user is given, only user cache is cleared.
	:param doctype: If doctype is given, only DocType cache is cleared."""
	import frappe.cache_manager

	if doctype:
		frappe.cache_manager.clear_doctype_cache(doctype)
		reset_metadata_version()
	elif user:
		frappe.cache_manager.clear_user_cache(user)
	else:  # everything
		from frappe import translate

		frappe.cache_manager.clear_user_cache()
		frappe.cache_manager.clear_domain_cache()
		translate.clear_cache()
		reset_metadata_version()
		local.cache = {}
		local.new_doc_templates = {}

		for fn in get_hooks("clear_cache"):
			get_attr(fn)()

	local.role_permissions = {}


def only_has_select_perm(doctype, user=None, ignore_permissions=False):
	if ignore_permissions:
		return False

	if not user:
		user = local.session.user

	import frappe.permissions

	permissions = frappe.permissions.get_role_permissions(doctype, user=user)

	if permissions.get("select") and not permissions.get("read"):
		return True
	else:
		return False


def has_permission(doctype=None, ptype="read", doc=None, user=None, verbose=False, throw=False):
	"""Raises `frappe.PermissionError` if not permitted.

	:param doctype: DocType for which permission is to be check.
	:param ptype: Permission type (`read`, `write`, `create`, `submit`, `cancel`, `amend`). Default: `read`.
	:param doc: [optional] Checks User permissions for given doc.
	:param user: [optional] Check for given user. Default: current user."""
	if not doctype and doc:
		doctype = doc.doctype

	import frappe.permissions

	out = frappe.permissions.has_permission(
		doctype, ptype, doc=doc, verbose=verbose, user=user, raise_exception=throw
	)
	if throw and not out:
		if doc:
			frappe.throw(_("No permission for {0}").format(doc.doctype + " " + doc.name))
		else:
			frappe.throw(_("No permission for {0}").format(doctype))

	return out


def has_website_permission(doc=None, ptype="read", user=None, verbose=False, doctype=None):
	"""Raises `frappe.PermissionError` if not permitted.

	:param doctype: DocType for which permission is to be check.
	:param ptype: Permission type (`read`, `write`, `create`, `submit`, `cancel`, `amend`). Default: `read`.
	:param doc: Checks User permissions for given doc.
	:param user: [optional] Check for given user. Default: current user."""

	if not user:
		user = session.user

	if doc:
		if isinstance(doc, string_types):
			doc = get_doc(doctype, doc)

		doctype = doc.doctype

		if doc.flags.ignore_permissions:
			return True

		# check permission in controller
		if hasattr(doc, "has_website_permission"):
			return doc.has_website_permission(ptype, user, verbose=verbose)

	hooks = (get_hooks("has_website_permission") or {}).get(doctype, [])
	if hooks:
		for method in hooks:
			result = call(method, doc=doc, ptype=ptype, user=user, verbose=verbose)
			# if even a single permission check is Falsy
			if not result:
				return False

		# else it is Truthy
		return True

	else:
		return False


def is_table(doctype):
	"""Returns True if `istable` property (indicating child Table) is set for given DocType."""

	def get_tables():
		return db.sql_list("select name from tabDocType where istable=1")

	tables = cache().get_value("is_table", get_tables)
	return doctype in tables


def get_precision(doctype, fieldname, currency=None, doc=None):
	"""Get precision for a given field"""
	from frappe.model.meta import get_field_precision

	return get_field_precision(get_meta(doctype).get_field(fieldname), doc, currency)


def generate_hash(txt=None, length=None):
	"""Generates random hash for given text + current timestamp + random string."""
	import hashlib
	import time

	from .utils import random_string

	digest = hashlib.sha224(
		((txt or "") + repr(time.time()) + repr(random_string(8))).encode()
	).hexdigest()
	if length:
		digest = digest[:length]
	return digest


def reset_metadata_version():
	"""Reset `metadata_version` (Client (Javascript) build ID) hash."""
	v = generate_hash()
	cache().set_value("metadata_version", v)
	return v


def new_doc(doctype, parent_doc=None, parentfield=None, as_dict=False):
	"""Returns a new document of the given DocType with defaults set.

	:param doctype: DocType of the new document.
	:param parent_doc: [optional] add to parent document.
	:param parentfield: [optional] add against this `parentfield`."""
	from frappe.model.create_new import get_new_doc

	return get_new_doc(doctype, parent_doc, parentfield, as_dict=as_dict)


def set_value(doctype, docname, fieldname, value=None):
	"""Set document value. Calls `frappe.client.set_value`"""
	import frappe.client

	return frappe.client.set_value(doctype, docname, fieldname, value)


def get_cached_doc(*args, **kwargs):
	if args and len(args) > 1 and isinstance(args[1], text_type):
		key = get_document_cache_key(args[0], args[1])
		# local cache
		doc = local.document_cache.get(key)
		if doc:
			return doc

		# redis cache
		doc = cache().hget("document_cache", key)
		if doc:
			doc = get_doc(doc)
			local.document_cache[key] = doc
			return doc

	# database
	doc = get_doc(*args, **kwargs)

	return doc


def get_document_cache_key(doctype, name):
	return "{0}::{1}".format(doctype, name)


def clear_document_cache(doctype, name):
	cache().hdel("last_modified", doctype)
	key = get_document_cache_key(doctype, name)
	if key in local.document_cache:
		del local.document_cache[key]
	cache().hdel("document_cache", key)


def get_cached_value(doctype, name, fieldname, as_dict=False):
	doc = get_cached_doc(doctype, name)
	if isinstance(fieldname, string_types):
		if as_dict:
			throw("Cannot make dict for single fieldname")
		return doc.get(fieldname)

	values = [doc.get(f) for f in fieldname]
	if as_dict:
		return _dict(zip(fieldname, values))
	return values


def get_doc(*args, **kwargs):
	"""Return a `frappe.model.document.Document` object of the given type and name.

	:param arg1: DocType name as string **or** document JSON.
	:param arg2: [optional] Document name as string.

	Examples:

	        # insert a new document
	        todo = frappe.get_doc({"doctype":"ToDo", "description": "test"})
	        todo.insert()

	        # open an existing document
	        todo = frappe.get_doc("ToDo", "TD0001")

	"""
	import frappe.model.document

	doc = frappe.model.document.get_doc(*args, **kwargs)

	# set in cache
	if args and len(args) > 1:
		key = get_document_cache_key(args[0], args[1])
		local.document_cache[key] = doc
		cache().hset("document_cache", key, doc.as_dict())

	return doc


def get_last_doc(doctype, filters=None, order_by="creation desc"):
	"""Get last created document of this type."""
	d = get_all(doctype, filters=filters, limit_page_length=1, order_by=order_by, pluck="name")
	if d:
		return get_doc(doctype, d[0])
	else:
		raise DoesNotExistError


def get_single(doctype):
	"""Return a `frappe.model.document.Document` object of the given Single doctype."""
	return get_doc(doctype, doctype)


def get_meta(doctype, cached=True):
	"""Get `frappe.model.meta.Meta` instance of given doctype name."""
	import frappe.model.meta

	return frappe.model.meta.get_meta(doctype, cached=cached)


def get_meta_module(doctype):
	import frappe.modules

	return frappe.modules.load_doctype_module(doctype)


def delete_doc(
	doctype=None,
	name=None,
	force=0,
	ignore_doctypes=None,
	for_reload=False,
	ignore_permissions=False,
	flags=None,
	ignore_on_trash=False,
	ignore_missing=True,
	delete_permanently=False,
):
	"""Delete a document. Calls `frappe.model.delete_doc.delete_doc`.

	:param doctype: DocType of document to be delete.
	:param name: Name of document to be delete.
	:param force: Allow even if document is linked. Warning: This may lead to data integrity errors.
	:param ignore_doctypes: Ignore if child table is one of these.
	:param for_reload: Call `before_reload` trigger before deleting.
	:param ignore_permissions: Ignore user permissions.
	:param delete_permanently: Do not create a Deleted Document for the document."""
	import frappe.model.delete_doc

	frappe.model.delete_doc.delete_doc(
		doctype,
		name,
		force,
		ignore_doctypes,
		for_reload,
		ignore_permissions,
		flags,
		ignore_on_trash,
		ignore_missing,
		delete_permanently,
	)


def delete_doc_if_exists(doctype, name, force=0):
	"""Delete document if exists."""
	if db.exists(doctype, name):
		delete_doc(doctype, name, force=force)


def reload_doctype(doctype, force=False, reset_permissions=False):
	"""Reload DocType from model (`[module]/[doctype]/[name]/[name].json`) files."""
	reload_doc(
		scrub(db.get_value("DocType", doctype, "module")),
		"doctype",
		scrub(doctype),
		force=force,
		reset_permissions=reset_permissions,
	)


def reload_doc(module, dt=None, dn=None, force=False, reset_permissions=False):
	"""Reload Document from model (`[module]/[doctype]/[name]/[name].json`) files.

	:param module: Module name.
	:param dt: DocType name.
	:param dn: Document name.
	:param force: Reload even if `modified` timestamp matches.
	"""

	import frappe.modules

	return frappe.modules.reload_doc(module, dt, dn, force=force, reset_permissions=reset_permissions)


@whitelist()
def rename_doc(*args, **kwargs):
	"""
	Renames a doc(dt, old) to doc(dt, new) and updates all linked fields of type "Link"

	Calls `frappe.model.rename_doc.rename_doc`
	"""
	kwargs.pop("ignore_permissions", None)
	kwargs.pop("cmd", None)

	from frappe.model.rename_doc import rename_doc

	return rename_doc(*args, **kwargs)


def get_module(modulename):
	"""Returns a module object for given Python module name using `importlib.import_module`."""
	return importlib.import_module(modulename)


def scrub(txt):
	"""Returns sluggified string. e.g. `Sales Order` becomes `sales_order`."""
	return txt.replace(" ", "_").replace("-", "_").lower()


def unscrub(txt):
	"""Returns titlified string. e.g. `sales_order` becomes `Sales Order`."""
	return txt.replace("_", " ").replace("-", " ").title()


def get_module_path(module, *joins):
	"""Get the path of the given module name.

	:param module: Module name.
	:param *joins: Join additional path elements using `os.path.join`."""
	module = scrub(module)
	return get_pymodule_path(local.module_app[module] + "." + module, *joins)


def get_app_path(app_name, *joins):
	"""Return path of given app.

	:param app: App name.
	:param *joins: Join additional path elements using `os.path.join`."""
	return get_pymodule_path(app_name, *joins)


def get_site_path(*joins):
	"""Return path of current site.

	:param *joins: Join additional path elements using `os.path.join`."""
	return os.path.join(local.site_path, *joins)


def get_pymodule_path(modulename, *joins):
	"""Return path of given Python module name.

	:param modulename: Python module name.
	:param *joins: Join additional path elements using `os.path.join`."""
	if not "public" in joins:
		joins = [scrub(part) for part in joins]
	return os.path.join(os.path.dirname(get_module(scrub(modulename)).__file__ or ""), *joins)


def get_module_list(app_name):
	"""Get list of modules for given all via `app/modules.txt`."""
	return get_file_items(os.path.join(os.path.dirname(get_module(app_name).__file__), "modules.txt"))


def get_all_apps(with_internal_apps=True, sites_path=None):
	"""Get list of all apps via `sites/apps.txt`."""
	if not sites_path:
		sites_path = local.sites_path

	apps = get_file_items(os.path.join(sites_path, "apps.txt"), raise_not_found=True)

	if with_internal_apps:
		for app in get_file_items(os.path.join(local.site_path, "apps.txt")):
			if app not in apps:
				apps.append(app)

	if "frappe" in apps:
		apps.remove("frappe")
	apps.insert(0, "frappe")

	return apps


def get_installed_apps(sort=False, frappe_last=False):
	"""Get list of installed apps in current site."""
	if getattr(flags, "in_install_db", True):
		return []

	if not db:
		connect()

	if not local.all_apps:
		local.all_apps = cache().get_value("all_apps", get_all_apps)

	installed = json.loads(db.get_global("installed_apps") or "[]")

	if sort:
		installed = [app for app in local.all_apps if app in installed]

	if frappe_last:
		if "frappe" in installed:
			installed.remove("frappe")
		installed.append("frappe")

	return installed


def get_doc_hooks():
	"""Returns hooked methods for given doc. It will expand the dict tuple if required."""
	if not hasattr(local, "doc_events_hooks"):
		hooks = get_hooks("doc_events", {})
		out = {}
		for key, value in iteritems(hooks):
			if isinstance(key, tuple):
				for doctype in key:
					append_hook(out, doctype, value)
			else:
				append_hook(out, key, value)

		local.doc_events_hooks = out

	return local.doc_events_hooks


def get_hooks(hook=None, default=None, app_name=None):
	"""Get hooks via `app/hooks.py`

	:param hook: Name of the hook. Will gather all hooks for this name and return as a list.
	:param default: Default if no hook found.
	:param app_name: Filter by app."""

	def load_app_hooks(app_name=None):
		hooks = {}
		for app in [app_name] if app_name else get_installed_apps(sort=True):
			app = "frappe" if app == "webnotes" else app
			try:
				app_hooks = get_module(app + ".hooks")
			except ImportError:
				if local.flags.in_install_app:
					# if app is not installed while restoring
					# ignore it
					pass
				print('Could not find app "{0}"'.format(app_name))
				if not request:
					sys.exit(1)
				raise
			for key in dir(app_hooks):
				if not key.startswith("_"):
					append_hook(hooks, key, getattr(app_hooks, key))
		return hooks

	no_cache = conf.developer_mode or False

	if app_name:
		hooks = _dict(load_app_hooks(app_name))
	else:
		if no_cache:
			hooks = _dict(load_app_hooks())
		else:
			hooks = _dict(cache().get_value("app_hooks", load_app_hooks))

	if hook:
		return hooks.get(hook) or (default if default is not None else [])
	else:
		return hooks


def append_hook(target, key, value):
	"""appends a hook to the the target dict.

	If the hook key, exists, it will make it a key.

	If the hook value is a dict, like doc_events, it will
	listify the values against the key.
	"""
	if isinstance(value, dict):
		# dict? make a list of values against each key
		target.setdefault(key, {})
		for inkey in value:
			append_hook(target[key], inkey, value[inkey])
	else:
		# make a list
		target.setdefault(key, [])
		if not isinstance(value, list):
			value = [value]
		target[key].extend(value)


def setup_module_map():
	"""Rebuild map of all modules (internal)."""
	_cache = cache()

	if conf.db_name:
		local.app_modules = _cache.get_value("app_modules")
		local.module_app = _cache.get_value("module_app")

	if not (local.app_modules and local.module_app):
		local.module_app, local.app_modules = {}, {}
		for app in get_all_apps(with_internal_apps=True):
			local.app_modules.setdefault(app, [])
			for module in get_module_list(app):
				module = scrub(module)
				local.module_app[module] = app
				local.app_modules[app].append(module)

		if conf.db_name:
			_cache.set_value("app_modules", local.app_modules)
			_cache.set_value("module_app", local.module_app)


def get_file_items(path, raise_not_found=False, ignore_empty_lines=True):
	"""Returns items from text file as a list. Ignores empty lines."""
	import frappe.utils

	content = read_file(path, raise_not_found=raise_not_found)
	if content:
		content = frappe.utils.strip(content)

		return [
			p.strip()
			for p in content.splitlines()
			if (not ignore_empty_lines) or (p.strip() and not p.startswith("#"))
		]
	else:
		return []


def get_file_json(path):
	"""Read a file and return parsed JSON object."""
	with open(path, "r") as f:
		return json.load(f)


def read_file(path, raise_not_found=False):
	"""Open a file and return its content as Unicode."""
	if isinstance(path, text_type):
		path = path.encode("utf-8")

	if os.path.exists(path):
		with open(path, "r") as f:
			return as_unicode(f.read())
	elif raise_not_found:
		raise IOError("{} Not Found".format(path))
	else:
		return None


def get_attr(method_string):
	"""Get python method object from its name."""
	app_name = method_string.split(".")[0]
	if (
		not local.flags.in_uninstall
		and not local.flags.in_install
		and app_name not in get_installed_apps()
	):
		throw(_("App {0} is not installed").format(app_name), AppNotInstalledError)

	modulename = ".".join(method_string.split(".")[:-1])
	methodname = method_string.split(".")[-1]
	return getattr(get_module(modulename), methodname)


def call(fn, *args, **kwargs):
	"""Call a function and match arguments."""
	if isinstance(fn, string_types):
		fn = get_attr(fn)

	newargs = get_newargs(fn, kwargs)

	return fn(*args, **newargs)


def get_newargs(fn, kwargs):
	if hasattr(fn, "fnargs"):
		fnargs = fn.fnargs
	else:
		fnargs = inspect.getfullargspec(fn).args
		varargs = inspect.getfullargspec(fn).varargs
		varkw = inspect.getfullargspec(fn).varkw
		defaults = inspect.getfullargspec(fn).defaults

	newargs = {}
	for a in kwargs:
		if (a in fnargs) or varkw:
			newargs[a] = kwargs.get(a)

	newargs.pop("ignore_permissions", None)
	newargs.pop("flags", None)

	return newargs


def make_property_setter(args, ignore_validate=False, validate_fields_for_doctype=True):
	"""Create a new **Property Setter** (for overriding DocType and DocField properties).

	If doctype is not specified, it will create a property setter for all fields with the
	given fieldname"""
	args = _dict(args)
	if not args.doctype_or_field:
		args.doctype_or_field = "DocField"
		if not args.property_type:
			args.property_type = (
				db.get_value("DocField", {"parent": "DocField", "fieldname": args.property}, "fieldtype")
				or "Data"
			)

	if not args.doctype:
		doctype_list = db.sql_list(
			"select distinct parent from tabDocField where fieldname=%s", args.fieldname
		)
	else:
		doctype_list = [args.doctype]

	for doctype in doctype_list:
		if not args.property_type:
			args.property_type = (
				db.get_value("DocField", {"parent": doctype, "fieldname": args.fieldname}, "fieldtype")
				or "Data"
			)

		ps = get_doc(
			{
				"doctype": "Property Setter",
				"doctype_or_field": args.doctype_or_field,
				"doc_type": doctype,
				"field_name": args.fieldname,
				"row_name": args.row_name,
				"property": args.property,
				"value": args.value,
				"property_type": args.property_type or "Data",
				"__islocal": 1,
			}
		)
		ps.flags.ignore_validate = ignore_validate
		ps.flags.validate_fields_for_doctype = validate_fields_for_doctype
		ps.validate_fieldtype_change()
		ps.insert()


def import_doc(path):
	"""Import a file using Data Import."""
	from frappe.core.doctype.data_import.data_import import import_doc

	import_doc(path)


def copy_doc(doc, ignore_no_copy=True):
	"""No_copy fields also get copied."""
	import copy

	def remove_no_copy_fields(d):
		for df in d.meta.get("fields", {"no_copy": 1}):
			if hasattr(d, df.fieldname):
				d.set(df.fieldname, None)

	fields_to_clear = ["name", "owner", "creation", "modified", "modified_by"]

	if not local.flags.in_test:
		fields_to_clear.append("docstatus")

	if not isinstance(doc, dict):
		d = doc.as_dict()
	else:
		d = doc

	newdoc = get_doc(copy.deepcopy(d))
	newdoc.set("__islocal", 1)
	for fieldname in fields_to_clear + ["amended_from", "amendment_date"]:
		newdoc.set(fieldname, None)

	if not ignore_no_copy:
		remove_no_copy_fields(newdoc)

	for i, d in enumerate(newdoc.get_all_children()):
		d.set("__islocal", 1)

		for fieldname in fields_to_clear:
			d.set(fieldname, None)

		if not ignore_no_copy:
			remove_no_copy_fields(d)

	return newdoc


def compare(val1, condition, val2):
	"""Compare two values using `frappe.utils.compare`

	`condition` could be:
	- "^"
	- "in"
	- "not in"
	- "="
	- "!="
	- ">"
	- "<"
	- ">="
	- "<="
	- "not None"
	- "None"
	"""
	import frappe.utils

	return frappe.utils.compare(val1, condition, val2)


def respond_as_web_page(
	title,
	html,
	success=None,
	http_status_code=None,
	context=None,
	indicator_color=None,
	primary_action="/",
	primary_label=None,
	fullpage=False,
	width=None,
	template="message",
):
	"""Send response as a web page with a message rather than JSON. Used to show permission errors etc.

	:param title: Page title and heading.
	:param message: Message to be shown.
	:param success: Alert message.
	:param http_status_code: HTTP status code
	:param context: web template context
	:param indicator_color: color of indicator in title
	:param primary_action: route on primary button (default is `/`)
	:param primary_label: label on primary button (default is "Home")
	:param fullpage: hide header / footer
	:param width: Width of message in pixels
	:param template: Optionally pass view template
	"""
	local.message_title = title
	local.message = html
	local.response["type"] = "page"
	local.response["route"] = template
	local.no_cache = 1

	if http_status_code:
		local.response["http_status_code"] = http_status_code

	if not context:
		context = {}

	if not indicator_color:
		if success:
			indicator_color = "green"
		elif http_status_code and http_status_code > 300:
			indicator_color = "red"
		else:
			indicator_color = "blue"

	context["indicator_color"] = indicator_color
	context["primary_label"] = primary_label
	context["primary_action"] = primary_action
	context["error_code"] = http_status_code
	context["fullpage"] = fullpage
	if width:
		context["card_width"] = width

	local.response["context"] = context


def redirect_to_message(title, html, http_status_code=None, context=None, indicator_color=None):
	"""Redirects to /message?id=random
	Similar to respond_as_web_page, but used to 'redirect' and show message pages like success, failure, etc. with a detailed message

	:param title: Page title and heading.
	:param message: Message to be shown.
	:param http_status_code: HTTP status code.

	Example Usage:
	        frappe.redirect_to_message(_('Thank you'), "<div><p>You will receive an email at test@example.com</p></div>")

	"""

	message_id = generate_hash(length=8)
	message = {"context": context or {}, "http_status_code": http_status_code or 200}
	message["context"].update({"header": title, "title": title, "message": html})

	if indicator_color:
		message["context"].update({"indicator_color": indicator_color})

	cache().set_value("message_id:{0}".format(message_id), message, expires_in_sec=60)
	location = "/message?id={0}".format(message_id)

	if not getattr(local, "is_ajax", False):
		local.response["type"] = "redirect"
		local.response["location"] = location

	else:
		return location


def build_match_conditions(doctype, as_condition=True):
	"""Return match (User permissions) for given doctype as list or SQL."""
	import frappe.desk.reportview

	return frappe.desk.reportview.build_match_conditions(doctype, as_condition=as_condition)


def get_list(doctype, *args, **kwargs):
	"""List database query via `frappe.model.db_query`. Will also check for permissions.

	:param doctype: DocType on which query is to be made.
	:param fields: List of fields or `*`.
	:param filters: List of filters (see example).
	:param order_by: Order By e.g. `modified desc`.
	:param limit_page_start: Start results at record #. Default 0.
	:param limit_page_length: No of records in the page. Default 20.

	Example usage:

	        # simple dict filter
	        frappe.get_list("ToDo", fields=["name", "description"], filters = {"owner":"test@example.com"})

	        # filter as a list of lists
	        frappe.get_list("ToDo", fields="*", filters = [["modified", ">", "2014-01-01"]])

	        # filter as a list of dicts
	        frappe.get_list("ToDo", fields="*", filters = {"description": ("like", "test%")})
	"""
	import frappe.model.db_query

	return frappe.model.db_query.DatabaseQuery(doctype).execute(*args, **kwargs)


def get_all(doctype, *args, **kwargs):
	"""List database query via `frappe.model.db_query`. Will **not** check for permissions.
	Parameters are same as `frappe.get_list`

	:param doctype: DocType on which query is to be made.
	:param fields: List of fields or `*`. Default is: `["name"]`.
	:param filters: List of filters (see example).
	:param order_by: Order By e.g. `modified desc`.
	:param limit_start: Start results at record #. Default 0.
	:param limit_page_length: No of records in the page. Default 20.

	Example usage:

	        # simple dict filter
	        frappe.get_all("ToDo", fields=["name", "description"], filters = {"owner":"test@example.com"})

	        # filter as a list of lists
	        frappe.get_all("ToDo", fields=["*"], filters = [["modified", ">", "2014-01-01"]])

	        # filter as a list of dicts
	        frappe.get_all("ToDo", fields=["*"], filters = {"description": ("like", "test%")})
	"""
	kwargs["ignore_permissions"] = True
	if not "limit_page_length" in kwargs:
		kwargs["limit_page_length"] = 0
	return get_list(doctype, *args, **kwargs)


def get_value(*args, **kwargs):
	"""Returns a document property or list of properties.

	Alias for `frappe.db.get_value`

	:param doctype: DocType name.
	:param filters: Filters like `{"x":"y"}` or name of the document. `None` if Single DocType.
	:param fieldname: Column name.
	:param ignore: Don't raise exception if table, column is missing.
	:param as_dict: Return values as dict.
	:param debug: Print query in error log.
	"""
	return db.get_value(*args, **kwargs)


def as_json(obj, indent=1):
	from frappe.utils.response import json_handler

	try:
		return json.dumps(
			obj, indent=indent, sort_keys=True, default=json_handler, separators=(",", ": ")
		)
	except TypeError:
		return json.dumps(obj, indent=indent, default=json_handler, separators=(",", ": "))


def are_emails_muted():
	from frappe.utils import cint

	return flags.mute_emails or cint(conf.get("mute_emails") or 0) or False


def get_test_records(doctype):
	"""Returns list of objects from `test_records.json` in the given doctype's folder."""
	from frappe.modules import get_doctype_module, get_module_path

	path = os.path.join(
		get_module_path(get_doctype_module(doctype)), "doctype", scrub(doctype), "test_records.json"
	)
	if os.path.exists(path):
		with open(path, "r") as f:
			return json.loads(f.read())
	else:
		return []


def format_value(*args, **kwargs):
	"""Format value with given field properties.

	:param value: Value to be formatted.
	:param df: (Optional) DocField object with properties `fieldtype`, `options` etc."""
	import frappe.utils.formatters

	return frappe.utils.formatters.format_value(*args, **kwargs)


def format(*args, **kwargs):
	"""Format value with given field properties.

	:param value: Value to be formatted.
	:param df: (Optional) DocField object with properties `fieldtype`, `options` etc."""
	import frappe.utils.formatters

	return frappe.utils.formatters.format_value(*args, **kwargs)


def get_print(
	doctype=None,
	name=None,
	print_format=None,
	style=None,
	html=None,
	as_pdf=False,
	doc=None,
	output=None,
	no_letterhead=0,
	password=None,
	pdf_options=None,
):
	"""Get Print Format for given document.

	:param doctype: DocType of document.
	:param name: Name of document.
	:param print_format: Print Format name. Default 'Standard',
	:param style: Print Format style.
	:param as_pdf: Return as PDF. Default False.
	:param password: Password to encrypt the pdf with. Default None"""
	from frappe.utils.pdf import get_pdf
	from frappe.website.render import build_page

	local.form_dict.doctype = doctype
	local.form_dict.name = name
	local.form_dict.format = print_format
	local.form_dict.style = style
	local.form_dict.doc = doc
	local.form_dict.no_letterhead = no_letterhead

	pdf_options = pdf_options or {}
	if password:
		pdf_options["password"] = password

	if not html:
		html = build_page("printview")

	if as_pdf:
		return get_pdf(html, options=pdf_options, output=output)
	else:
		return html


def attach_print(
	doctype,
	name,
	file_name=None,
	print_format=None,
	style=None,
	html=None,
	doc=None,
	lang=None,
	print_letterhead=True,
	password=None,
):
	from frappe.utils import scrub_urls

	if not file_name:
		file_name = name
	file_name = file_name.replace(" ", "").replace("/", "-")

	print_settings = db.get_singles_dict("Print Settings")

	_lang = local.lang

	# set lang as specified in print format attachment
	if lang:
		local.lang = lang
	local.flags.ignore_print_permissions = True

	no_letterhead = not print_letterhead

	kwargs = dict(
		print_format=print_format,
		style=style,
		html=html,
		doc=doc,
		no_letterhead=no_letterhead,
		password=password,
	)

	content = ""
	if int(print_settings.send_print_as_pdf or 0):
		ext = ".pdf"
		kwargs["as_pdf"] = True
		content = get_print(doctype, name, **kwargs)
	else:
		ext = ".html"
		content = scrub_urls(get_print(doctype, name, **kwargs)).encode("utf-8")

	out = {"fname": file_name + ext, "fcontent": content}

	local.flags.ignore_print_permissions = False
	# reset lang to original local lang
	local.lang = _lang

	return out


def publish_progress(*args, **kwargs):
	"""Show the user progress for a long request

	:param percent: Percent progress
	:param title: Title
	:param doctype: Optional, for document type
	:param docname: Optional, for document name
	:param description: Optional description
	"""
	import frappe.realtime

	return frappe.realtime.publish_progress(*args, **kwargs)


def publish_realtime(*args, **kwargs):
	"""Publish real-time updates

	:param event: Event name, like `task_progress` etc.
	:param message: JSON message object. For async must contain `task_id`
	:param room: Room in which to publish update (default entire site)
	:param user: Transmit to user
	:param doctype: Transmit to doctype, docname
	:param docname: Transmit to doctype, docname
	:param after_commit: (default False) will emit after current transaction is committed
	"""
	import frappe.realtime

	return frappe.realtime.publish_realtime(*args, **kwargs)


def local_cache(namespace, key, generator, regenerate_if_none=False):
	"""A key value store for caching within a request

	:param namespace: frappe.local.cache[namespace]
	:param key: frappe.local.cache[namespace][key] used to retrieve value
	:param generator: method to generate a value if not found in store

	"""
	if namespace not in local.cache:
		local.cache[namespace] = {}

	if key not in local.cache[namespace]:
		local.cache[namespace][key] = generator()

	elif local.cache[namespace][key] == None and regenerate_if_none:
		# if key exists but the previous result was None
		local.cache[namespace][key] = generator()

	return local.cache[namespace][key]


def enqueue(*args, **kwargs):
	"""
	Enqueue method to be executed using a background worker

	:param method: method string or method object
	:param queue: (optional) should be either long, default or short
	:param timeout: (optional) should be set according to the functions
	:param event: this is passed to enable clearing of jobs from queues
	:param is_async: (optional) if is_async=False, the method is executed immediately, else via a worker
	:param job_name: (optional) can be used to name an enqueue call, which can be used to prevent duplicate calls
	:param kwargs: keyword arguments to be passed to the method
	"""
	import frappe.utils.background_jobs

	return frappe.utils.background_jobs.enqueue(*args, **kwargs)


def enqueue_doc(*args, **kwargs):
	"""
	Enqueue method to be executed using a background worker

	:param doctype: DocType of the document on which you want to run the event
	:param name: Name of the document on which you want to run the event
	:param method: method string or method object
	:param queue: (optional) should be either long, default or short
	:param timeout: (optional) should be set according to the functions
	:param kwargs: keyword arguments to be passed to the method
	"""
	import frappe.utils.background_jobs

	return frappe.utils.background_jobs.enqueue_doc(*args, **kwargs)


def get_doctype_app(doctype):
	def _get_doctype_app():
		doctype_module = local.db.get_value("DocType", doctype, "module")
		return local.module_app[scrub(doctype_module)]

	return local_cache("doctype_app", doctype, generator=_get_doctype_app)


loggers = {}
log_level = None


def logger(
	module=None, with_more_info=False, allow_site=True, filter=None, max_size=100_000, file_count=20
):
	"""Returns a python logger that uses StreamHandler"""
	from frappe.utils.logger import get_logger

	return get_logger(
		module=module,
		with_more_info=with_more_info,
		allow_site=allow_site,
		filter=filter,
		max_size=max_size,
		file_count=file_count,
	)


def log_error(message=None, title=_("Error")):
	"""Log error to Error Log"""

	# AI ALERT:
	# the title and message may be swapped
	# the better API for this is log_error(title, message), and used in many cases this way
	# this hack tries to be smart about whats a title (single line ;-)) and fixes it

	if message:
		if "\n" in title:
			error, title = title, message
		else:
			error = message
	else:
		error = get_traceback()

	return get_doc(dict(doctype="Error Log", error=as_unicode(error), method=title)).insert(
		ignore_permissions=True
	)


def get_desk_link(doctype, name):
	html = (
		'<a href="/app/Form/{doctype}/{name}" style="font-weight: bold;">{doctype_local} {name}</a>'
	)
	return html.format(doctype=doctype, name=name, doctype_local=_(doctype))


def bold(text):
	return "<b>{0}</b>".format(text)


def safe_eval(code, eval_globals=None, eval_locals=None):
	"""A safer `eval`"""
	whitelisted_globals = {"int": int, "float": float, "long": int, "round": round}

	UNSAFE_ATTRIBUTES = {
		# Generator Attributes
		"gi_frame",
		"gi_code",
		# Coroutine Attributes
		"cr_frame",
		"cr_code",
		"cr_origin",
		# Async Generator Attributes
		"ag_code",
		"ag_frame",
		# Traceback Attributes
		"tb_frame",
		"tb_next",
		# Format Attributes
		"format",
		"format_map",
	}

	for attribute in UNSAFE_ATTRIBUTES:
		if attribute in code:
			throw('Illegal rule {0}. Cannot use "{1}"'.format(bold(code), attribute))

	if "__" in code:
		throw('Illegal rule {0}. Cannot use "__"'.format(bold(code)))

	if not eval_globals:
		eval_globals = {}

	eval_globals["__builtins__"] = {}
	eval_globals.update(whitelisted_globals)
	return eval(code, eval_globals, eval_locals)


def get_system_settings(key, ignore_if_not_exists=False):
	"""Get a system setting value.

	:param ignore_if_not_exists: Do not raise error if key does not exists.
	"""
	doctype = "System Settings"

	if ignore_if_not_exists and not get_meta(doctype).get_field(key):
		return

	if key not in local.system_settings:
		local.system_settings.update({key: db.get_single_value(doctype, key)})
	return local.system_settings.get(key)


def get_active_domains():
	from frappe.core.doctype.domain_settings.domain_settings import get_active_domains

	return get_active_domains()


def get_version(doctype, name, limit=None, head=False, raise_err=True):
	"""
	Returns a list of version information of a given DocType.

	Note: Applicable only if DocType has changes tracked.

	Example
	>>> frappe.get_version('User', 'foobar@gmail.com')
	>>>
	[
	        {
	                "version": [version.data],			# Refer Version DocType get_diff method and data attribute
	                "user": "admin@gmail.com",			# User that created this version
	                "creation": <datetime.datetime>		# Creation timestamp of that object.
	        }
	]
	"""
	meta = get_meta(doctype)
	if meta.track_changes:
		names = db.get_all(
			"Version",
			filters={
				"ref_doctype": doctype,
				"docname": name,
				"order_by": "creation" if head else None,
				"limit": limit,
			},
			as_list=1,
		)

		from frappe.utils import dictify, safe_json_loads, squashify

		versions = []

		for name in names:
			name = squashify(name)
			doc = get_doc("Version", name)

			data = doc.data
			data = safe_json_loads(data)
			data = dictify(dict(version=data, user=doc.owner, creation=doc.creation))

			versions.append(data)

		return versions
	else:
		if raise_err:
			raise ValueError(_("{0} has no versions tracked.").format(doctype))


@whitelist(allow_guest=True)
def ping():
	return "pong"


def safe_encode(param, encoding="utf-8"):
	try:
		param = param.encode(encoding)
	except Exception:
		pass
	return param


def safe_decode(param, encoding="utf-8"):
	try:
		param = param.decode(encoding)
	except Exception:
		pass
	return param


def parse_json(val):
	from frappe.utils import parse_json

	return parse_json(val)


def mock(type, size=1, locale="en"):
	results = []
	fake = faker.Faker(locale)
	if type not in dir(fake):
		raise ValueError("Not a valid mock type.")
	else:
		for i in range(size):
			data = getattr(fake, type)()
			results.append(data)

	from frappe.utils import squashify

	return squashify(results)


def validate_and_sanitize_search_inputs(fn):
	from frappe.desk.search import validate_and_sanitize_search_inputs as func

	return func(fn)<|MERGE_RESOLUTION|>--- conflicted
+++ resolved
@@ -46,11 +46,7 @@
 # Lazy imports
 faker = lazy_import("faker")
 
-<<<<<<< HEAD
-__version__ = "13.22.2"
-=======
 __version__ = "13.26.0"
->>>>>>> 4c42d423
 
 __title__ = "Frappe Framework"
 

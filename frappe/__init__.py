# Copyright (c) 2015, Frappe Technologies Pvt. Ltd. and Contributors
# MIT License. See license.txt
"""
Frappe - Low Code Open Source Framework in Python and JS

Frappe, pronounced fra-pay, is a full stack, batteries-included, web
framework written in Python and Javascript with MariaDB as the database.
It is the framework which powers ERPNext. It is pretty generic and can
be used to build database driven apps.

Read the documentation: https://frappeframework.com/docs
"""
<<<<<<< HEAD

from six import iteritems, binary_type, text_type, string_types
from werkzeug.local import Local, release_local
import os, sys, importlib, inspect, json, warnings
=======
import os, warnings

_dev_server = os.environ.get('DEV_SERVER', False)

if _dev_server:
	warnings.simplefilter('always', DeprecationWarning)
	warnings.simplefilter('always', PendingDeprecationWarning)

from werkzeug.local import Local, release_local
import sys, importlib, inspect, json
>>>>>>> 8d6bd82e
import typing
import click

# Local application imports
from .exceptions import *
from .utils.jinja import (get_jenv, get_template, render_template, get_email_from_template, get_jloader)
from .utils.lazy_loader import lazy_import

# Lazy imports
faker = lazy_import('faker')

<<<<<<< HEAD
__version__ = '13.1.2'
=======
__version__ = '14.0.0-dev'
>>>>>>> 8d6bd82e

__title__ = "Frappe Framework"

local = Local()
controllers = {}
warnings.simplefilter('always', DeprecationWarning)
warnings.simplefilter('always', PendingDeprecationWarning)

class _dict(dict):
	"""dict like object that exposes keys as attributes"""
	def __getattr__(self, key):
		ret = self.get(key)
		if not ret and key.startswith("__"):
			raise AttributeError()
		return ret
	def __setattr__(self, key, value):
		self[key] = value
	def __getstate__(self):
		return self
	def __setstate__(self, d):
		self.update(d)
	def update(self, d):
		"""update and return self -- the missing dict feature in python"""
		super(_dict, self).update(d)
		return self
	def copy(self):
		return _dict(dict(self).copy())

def _(msg, lang=None, context=None):
	"""Returns translated string in current lang, if exists.
		Usage:
			_('Change')
			_('Change', context='Coins')
	"""
	from frappe.translate import get_full_dict
	from frappe.utils import strip_html_tags, is_html

	if not hasattr(local, 'lang'):
		local.lang = lang or 'en'

	if not lang:
		lang = local.lang

	non_translated_string = msg

	if is_html(msg):
		msg = strip_html_tags(msg)

	# msg should always be unicode
	msg = as_unicode(msg).strip()

	translated_string = ''
	if context:
		string_key = '{msg}:{context}'.format(msg=msg, context=context)
		translated_string = get_full_dict(lang).get(string_key)

	if not translated_string:
		translated_string = get_full_dict(lang).get(msg)

	# return lang_full_dict according to lang passed parameter
	return translated_string or non_translated_string

def as_unicode(text, encoding='utf-8'):
	'''Convert to unicode if required'''
	if isinstance(text, str):
		return text
	elif text==None:
		return ''
	elif isinstance(text, bytes):
		return str(text, encoding)
	else:
		return str(text)

def get_lang_dict(fortype, name=None):
	"""Returns the translated language dict for the given type and name.

	 :param fortype: must be one of `doctype`, `page`, `report`, `include`, `jsfile`, `boot`
	 :param name: name of the document for which assets are to be returned."""
	from frappe.translate import get_dict
	return get_dict(fortype, name)

def set_user_lang(user, user_language=None):
	"""Guess and set user language for the session. `frappe.local.lang`"""
	from frappe.translate import get_user_lang
	local.lang = get_user_lang(user)

# local-globals
db = local("db")
conf = local("conf")
form = form_dict = local("form_dict")
request = local("request")
response = local("response")
session = local("session")
user = local("user")
flags = local("flags")

error_log = local("error_log")
debug_log = local("debug_log")
message_log = local("message_log")

lang = local("lang")

# This if block is never executed when running the code. It is only used for
# telling static code analyzer where to find dynamically defined attributes.
if typing.TYPE_CHECKING:
	from frappe.database.mariadb.database import MariaDBDatabase
	from frappe.database.postgres.database import PostgresDatabase
	db: typing.Union[MariaDBDatabase, PostgresDatabase]
# end: static analysis hack

def init(site, sites_path=None, new_site=False):
	"""Initialize frappe for the current site. Reset thread locals `frappe.local`"""
	if getattr(local, "initialised", None):
		return

	if not sites_path:
		sites_path = '.'

	local.error_log = []
	local.message_log = []
	local.debug_log = []
	local.realtime_log = []
	local.flags = _dict({
		"currently_saving": [],
		"redirect_location": "",
		"in_install_db": False,
		"in_install_app": False,
		"in_import": False,
		"in_test": False,
		"mute_messages": False,
		"ignore_links": False,
		"mute_emails": False,
		"has_dataurl": False,
		"new_site": new_site
	})
	local.rollback_observers = []
	local.before_commit = []
	local.test_objects = {}

	local.site = site
	local.sites_path = sites_path
	local.site_path = os.path.join(sites_path, site)
	local.all_apps = None

	local.request_ip = None
	local.response = _dict({"docs":[]})
	local.task_id = None

	local.conf = _dict(get_site_config())
	local.lang = local.conf.lang or "en"
	local.lang_full_dict = None

	local.module_app = None
	local.app_modules = None
	local.system_settings = _dict()

	local.user = None
	local.user_perms = None
	local.session = None
	local.role_permissions = {}
	local.valid_columns = {}
	local.new_doc_templates = {}
	local.link_count = {}

	local.jenv = None
	local.jloader =None
	local.cache = {}
	local.document_cache = {}
	local.meta_cache = {}
	local.form_dict = _dict()
	local.session = _dict()
	local.dev_server = _dev_server

	setup_module_map()

	local.initialised = True

def connect(site=None, db_name=None, set_admin_as_user=True):
	"""Connect to site database instance.

	:param site: If site is given, calls `frappe.init`.
	:param db_name: Optional. Will use from `site_config.json`.
	:param set_admin_as_user: Set Administrator as current user.
	"""
	from frappe.database import get_db
	if site:
		init(site)

	local.db = get_db(user=db_name or local.conf.db_name)
	if set_admin_as_user:
		set_user("Administrator")

def connect_replica():
	from frappe.database import get_db
	user = local.conf.db_name
	password = local.conf.db_password

	if local.conf.different_credentials_for_replica:
		user = local.conf.replica_db_name
		password = local.conf.replica_db_password

	local.replica_db = get_db(host=local.conf.replica_host, user=user, password=password)

	# swap db connections
	local.primary_db = local.db
	local.db = local.replica_db

def get_site_config(sites_path=None, site_path=None):
	"""Returns `site_config.json` combined with `sites/common_site_config.json`.
	`site_config` is a set of site wide settings like database name, password, email etc."""
	config = {}

	sites_path = sites_path or getattr(local, "sites_path", None)
	site_path = site_path or getattr(local, "site_path", None)

	if sites_path:
		common_site_config = os.path.join(sites_path, "common_site_config.json")
		if os.path.exists(common_site_config):
			try:
				config.update(get_file_json(common_site_config))
			except Exception as error:
				click.secho("common_site_config.json is invalid", fg="red")
				print(error)

	if site_path:
		site_config = os.path.join(site_path, "site_config.json")
		if os.path.exists(site_config):
			try:
				config.update(get_file_json(site_config))
			except Exception as error:
				click.secho("{0}/site_config.json is invalid".format(local.site), fg="red")
				print(error)
		elif local.site and not local.flags.new_site:
			raise IncorrectSitePath("{0} does not exist".format(local.site))

	return _dict(config)

def get_conf(site=None):
	if hasattr(local, 'conf'):
		return local.conf

	else:
		# if no site, get from common_site_config.json
		with init_site(site):
			return local.conf

class init_site:
	def __init__(self, site=None):
		'''If site==None, initialize it for empty site ('') to load common_site_config.json'''
		self.site = site or ''

	def __enter__(self):
		init(self.site)
		return local

	def __exit__(self, type, value, traceback):
		destroy()

def destroy():
	"""Closes connection and releases werkzeug local."""
	if db:
		db.close()

	release_local(local)

# memcache
redis_server = None
def cache():
	"""Returns redis connection."""
	global redis_server
	if not redis_server:
		from frappe.utils.redis_wrapper import RedisWrapper
		redis_server = RedisWrapper.from_url(conf.get('redis_cache')
			or "redis://localhost:11311")
	return redis_server

def get_traceback():
	"""Returns error traceback."""
	from frappe.utils import get_traceback
	return get_traceback()

def errprint(msg):
	"""Log error. This is sent back as `exc` in response.

	:param msg: Message."""
	msg = as_unicode(msg)
	if not request or (not "cmd" in local.form_dict) or conf.developer_mode:
		print(msg)

	error_log.append({"exc": msg})

def print_sql(enable=True):
	return cache().set_value('flag_print_sql', enable)

def log(msg):
	"""Add to `debug_log`.

	:param msg: Message."""
	if not request:
		if conf.get("logging") or False:
			print(repr(msg))

	debug_log.append(as_unicode(msg))

def msgprint(msg, title=None, raise_exception=0, as_table=False, as_list=False, indicator=None, alert=False, primary_action=None, is_minimizable=None, wide=None):
	"""Print a message to the user (via HTTP response).
	Messages are sent in the `__server_messages` property in the
	response JSON and shown in a pop-up / modal.

	:param msg: Message.
	:param title: [optional] Message title.
	:param raise_exception: [optional] Raise given exception and show message.
	:param as_table: [optional] If `msg` is a list of lists, render as HTML table.
	:param as_list: [optional] If `msg` is a list, render as un-ordered list.
	:param primary_action: [optional] Bind a primary server/client side action.
	:param is_minimizable: [optional] Allow users to minimize the modal
	:param wide: [optional] Show wide modal
	"""
	from frappe.utils import strip_html_tags

	msg = safe_decode(msg)
	out = _dict(message=msg)

	def _raise_exception():
		if raise_exception:
			if flags.rollback_on_exception:
				db.rollback()
			import inspect

			if inspect.isclass(raise_exception) and issubclass(raise_exception, Exception):
				raise raise_exception(msg)
			else:
				raise ValidationError(msg)

	if flags.mute_messages:
		_raise_exception()
		return

	if as_table and type(msg) in (list, tuple):
		out.as_table = 1

	if as_list and type(msg) in (list, tuple) and len(msg) > 1:
		out.as_list = 1

	if flags.print_messages and out.message:
		print(f"Message: {strip_html_tags(out.message)}")

	if title:
		out.title = title

	if not indicator and raise_exception:
		indicator = 'red'

	if indicator:
		out.indicator = indicator

	if is_minimizable:
		out.is_minimizable = is_minimizable

	if alert:
		out.alert = 1

	if raise_exception:
		out.raise_exception = 1

	if primary_action:
		out.primary_action = primary_action

	if wide:
		out.wide = wide

	message_log.append(json.dumps(out))

	if raise_exception and hasattr(raise_exception, '__name__'):
		local.response['exc_type'] = raise_exception.__name__

	_raise_exception()

def clear_messages():
	local.message_log = []

def get_message_log():
	log = []
	for msg_out in local.message_log:
		log.append(json.loads(msg_out))

	return log

def clear_last_message():
	if len(local.message_log) > 0:
		local.message_log = local.message_log[:-1]

def throw(msg, exc=ValidationError, title=None, is_minimizable=None, wide=None, as_list=False):
	"""Throw execption and show message (`msgprint`).

	:param msg: Message.
	:param exc: Exception class. Default `frappe.ValidationError`"""
	msgprint(msg, raise_exception=exc, title=title, indicator='red', is_minimizable=is_minimizable, wide=wide, as_list=as_list)

def emit_js(js, user=False, **kwargs):
	if user == False:
		user = session.user
	publish_realtime('eval_js', js, user=user, **kwargs)

def create_folder(path, with_init=False):
	"""Create a folder in the given path and add an `__init__.py` file (optional).

	:param path: Folder path.
	:param with_init: Create `__init__.py` in the new folder."""
	from frappe.utils import touch_file
	if not os.path.exists(path):
		os.makedirs(path)

		if with_init:
			touch_file(os.path.join(path, "__init__.py"))

def set_user(username):
	"""Set current user.

	:param username: **User** name to set as current user."""
	local.session.user = username
	local.session.sid = username
	local.cache = {}
	local.form_dict = _dict()
	local.jenv = None
	local.session.data = _dict()
	local.role_permissions = {}
	local.new_doc_templates = {}
	local.user_perms = None

def get_user():
	from frappe.utils.user import UserPermissions
	if not local.user_perms:
		local.user_perms = UserPermissions(local.session.user)
	return local.user_perms

def get_roles(username=None):
	"""Returns roles of current user."""
	if not local.session:
		return ["Guest"]
	import frappe.permissions
	return frappe.permissions.get_roles(username or local.session.user)

def get_request_header(key, default=None):
	"""Return HTTP request header.

	:param key: HTTP header key.
	:param default: Default value."""
	return request.headers.get(key, default)

def sendmail(recipients=[], sender="", subject="No Subject", message="No Message",
		as_markdown=False, delayed=True, reference_doctype=None, reference_name=None,
		unsubscribe_method=None, unsubscribe_params=None, unsubscribe_message=None, add_unsubscribe_link=1,
		attachments=None, content=None, doctype=None, name=None, reply_to=None, queue_separately=False,
		cc=[], bcc=[], message_id=None, in_reply_to=None, send_after=None, expose_recipients=None,
		send_priority=1, communication=None, retry=1, now=None, read_receipt=None, is_notification=False,
		inline_images=None, template=None, args=None, header=None, print_letterhead=False, with_container=False):
	"""Send email using user's default **Email Account** or global default **Email Account**.


	:param recipients: List of recipients.
	:param sender: Email sender. Default is current user or default outgoing account.
	:param subject: Email Subject.
	:param message: (or `content`) Email Content.
	:param as_markdown: Convert content markdown to HTML.
	:param delayed: Send via scheduled email sender **Email Queue**. Don't send immediately. Default is true
	:param send_priority: Priority for Email Queue, default 1.
	:param reference_doctype: (or `doctype`) Append as communication to this DocType.
	:param reference_name: (or `name`) Append as communication to this document name.
	:param unsubscribe_method: Unsubscribe url with options email, doctype, name. e.g. `/api/method/unsubscribe`
	:param unsubscribe_params: Unsubscribe paramaters to be loaded on the unsubscribe_method [optional] (dict).
	:param attachments: List of attachments.
	:param reply_to: Reply-To Email Address.
	:param message_id: Used for threading. If a reply is received to this email, Message-Id is sent back as In-Reply-To in received email.
	:param in_reply_to: Used to send the Message-Id of a received email back as In-Reply-To.
	:param send_after: Send after the given datetime.
	:param expose_recipients: Display all recipients in the footer message - "This email was sent to"
	:param communication: Communication link to be set in Email Queue record
	:param inline_images: List of inline images as {"filename", "filecontent"}. All src properties will be replaced with random Content-Id
	:param template: Name of html template from templates/emails folder
	:param args: Arguments for rendering the template
	:param header: Append header in email
	:param with_container: Wraps email inside a styled container
	"""
	text_content = None
	if template:
		message, text_content = get_email_from_template(template, args)

	message = content or message

	if as_markdown:
		from frappe.utils import md_to_html
		message = md_to_html(message)

	if not delayed:
		now = True

	from frappe.email.doctype.email_queue.email_queue import QueueBuilder
	builder = QueueBuilder(recipients=recipients, sender=sender,
		subject=subject, message=message, text_content=text_content,
		reference_doctype = doctype or reference_doctype, reference_name = name or reference_name, add_unsubscribe_link=add_unsubscribe_link,
		unsubscribe_method=unsubscribe_method, unsubscribe_params=unsubscribe_params, unsubscribe_message=unsubscribe_message,
		attachments=attachments, reply_to=reply_to, cc=cc, bcc=bcc, message_id=message_id, in_reply_to=in_reply_to,
		send_after=send_after, expose_recipients=expose_recipients, send_priority=send_priority, queue_separately=queue_separately,
		communication=communication, read_receipt=read_receipt, is_notification=is_notification,
		inline_images=inline_images, header=header, print_letterhead=print_letterhead, with_container=with_container)

	# build email queue and send the email if send_now is True.
	builder.process(send_now=now)


whitelisted = []
guest_methods = []
xss_safe_methods = []
allowed_http_methods_for_whitelisted_func = {}

def whitelist(allow_guest=False, xss_safe=False, methods=None):
	"""
	Decorator for whitelisting a function and making it accessible via HTTP.
	Standard request will be `/api/method/[path.to.method]`

	:param allow_guest: Allow non logged-in user to access this method.
	:param methods: Allowed http method to access the method.

	Use as:

		@frappe.whitelist()
		def myfunc(param1, param2):
			pass
	"""

	if not methods:
		methods = ['GET', 'POST', 'PUT', 'DELETE']

	def innerfn(fn):
		global whitelisted, guest_methods, xss_safe_methods, allowed_http_methods_for_whitelisted_func

		# get function from the unbound / bound method
		# this is needed because functions can be compared, but not methods
		method = None
		if hasattr(fn, '__func__'):
			method = fn
			fn = method.__func__

		whitelisted.append(fn)
		allowed_http_methods_for_whitelisted_func[fn] = methods

		if allow_guest:
			guest_methods.append(fn)

			if xss_safe:
				xss_safe_methods.append(fn)

		return method or fn

	return innerfn

def is_whitelisted(method):
	from frappe.utils import sanitize_html

	is_guest = session['user'] == 'Guest'
	if method not in whitelisted or is_guest and method not in guest_methods:
		throw(_("Not permitted"), PermissionError)

	if is_guest and method not in xss_safe_methods:
		# strictly sanitize form_dict
		# escapes html characters like <> except for predefined tags like a, b, ul etc.
		for key, value in form_dict.items():
			if isinstance(value, str):
				form_dict[key] = sanitize_html(value)

def read_only():
	def innfn(fn):
		def wrapper_fn(*args, **kwargs):
			if conf.read_from_replica:
				connect_replica()

			try:
				retval = fn(*args, **get_newargs(fn, kwargs))
			except:
				raise
			finally:
				if local and hasattr(local, 'primary_db'):
					local.db.close()
					local.db = local.primary_db

			return retval
		return wrapper_fn
	return innfn

def only_for(roles, message=False):
	"""Raise `frappe.PermissionError` if the user does not have any of the given **Roles**.

	:param roles: List of roles to check."""
	if local.flags.in_test:
		return

	if not isinstance(roles, (tuple, list)):
		roles = (roles,)
	roles = set(roles)
	myroles = set(get_roles())
	if not roles.intersection(myroles):
		if message:
			msgprint(_('This action is only allowed for {}').format(bold(', '.join(roles))), _('Not Permitted'))
		raise PermissionError

def get_domain_data(module):
	try:
		domain_data = get_hooks('domains')
		if module in domain_data:
			return _dict(get_attr(get_hooks('domains')[module][0] + '.data'))
		else:
			return _dict()
	except ImportError:
		if local.flags.in_test:
			return _dict()
		else:
			raise


def clear_cache(user=None, doctype=None):
	"""Clear **User**, **DocType** or global cache.

	:param user: If user is given, only user cache is cleared.
	:param doctype: If doctype is given, only DocType cache is cleared."""
	import frappe.cache_manager
	if doctype:
		frappe.cache_manager.clear_doctype_cache(doctype)
		reset_metadata_version()
	elif user:
		frappe.cache_manager.clear_user_cache(user)
	else: # everything
		from frappe import translate
		frappe.cache_manager.clear_user_cache()
		frappe.cache_manager.clear_domain_cache()
		translate.clear_cache()
		reset_metadata_version()
		local.cache = {}
		local.new_doc_templates = {}

		for fn in get_hooks("clear_cache"):
			get_attr(fn)()

	local.role_permissions = {}

def only_has_select_perm(doctype, user=None, ignore_permissions=False):
	if ignore_permissions:
		return False

	if not user:
		user = local.session.user

	import frappe.permissions
	permissions = frappe.permissions.get_role_permissions(doctype, user=user)

	if permissions.get('select') and not permissions.get('read'):
		return True
	else:
		return False

def has_permission(doctype=None, ptype="read", doc=None, user=None, verbose=False, throw=False):
	"""Raises `frappe.PermissionError` if not permitted.

	:param doctype: DocType for which permission is to be check.
	:param ptype: Permission type (`read`, `write`, `create`, `submit`, `cancel`, `amend`). Default: `read`.
	:param doc: [optional] Checks User permissions for given doc.
	:param user: [optional] Check for given user. Default: current user."""
	if not doctype and doc:
		doctype = doc.doctype

	import frappe.permissions
	out = frappe.permissions.has_permission(doctype, ptype, doc=doc, verbose=verbose, user=user, raise_exception=throw)
	if throw and not out:
		if doc:
			frappe.throw(_("No permission for {0}").format(doc.doctype + " " + doc.name))
		else:
			frappe.throw(_("No permission for {0}").format(doctype))

	return out

def has_website_permission(doc=None, ptype='read', user=None, verbose=False, doctype=None):
	"""Raises `frappe.PermissionError` if not permitted.

	:param doctype: DocType for which permission is to be check.
	:param ptype: Permission type (`read`, `write`, `create`, `submit`, `cancel`, `amend`). Default: `read`.
	:param doc: Checks User permissions for given doc.
	:param user: [optional] Check for given user. Default: current user."""

	if not user:
		user = session.user

	if doc:
		if isinstance(doc, str):
			doc = get_doc(doctype, doc)

		doctype = doc.doctype

		if doc.flags.ignore_permissions:
			return True

		# check permission in controller
		if hasattr(doc, 'has_website_permission'):
			return doc.has_website_permission(ptype, user, verbose=verbose)

	hooks = (get_hooks("has_website_permission") or {}).get(doctype, [])
	if hooks:
		for method in hooks:
			result = call(method, doc=doc, ptype=ptype, user=user, verbose=verbose)
			# if even a single permission check is Falsy
			if not result:
				return False

		# else it is Truthy
		return True

	else:
		return False

def is_table(doctype):
	"""Returns True if `istable` property (indicating child Table) is set for given DocType."""
	def get_tables():
		return db.sql_list("select name from tabDocType where istable=1")

	tables = cache().get_value("is_table", get_tables)
	return doctype in tables

def get_precision(doctype, fieldname, currency=None, doc=None):
	"""Get precision for a given field"""
	from frappe.model.meta import get_field_precision
	return get_field_precision(get_meta(doctype).get_field(fieldname), doc, currency)

def generate_hash(txt=None, length=None):
	"""Generates random hash for given text + current timestamp + random string."""
	import hashlib, time
	from .utils import random_string
	digest = hashlib.sha224(((txt or "") + repr(time.time()) + repr(random_string(8))).encode()).hexdigest()
	if length:
		digest = digest[:length]
	return digest

def reset_metadata_version():
	"""Reset `metadata_version` (Client (Javascript) build ID) hash."""
	v = generate_hash()
	cache().set_value("metadata_version", v)
	return v

def new_doc(doctype, parent_doc=None, parentfield=None, as_dict=False):
	"""Returns a new document of the given DocType with defaults set.

	:param doctype: DocType of the new document.
	:param parent_doc: [optional] add to parent document.
	:param parentfield: [optional] add against this `parentfield`."""
	from frappe.model.create_new import get_new_doc
	return get_new_doc(doctype, parent_doc, parentfield, as_dict=as_dict)

def set_value(doctype, docname, fieldname, value=None):
	"""Set document value. Calls `frappe.client.set_value`"""
	import frappe.client
	return frappe.client.set_value(doctype, docname, fieldname, value)

def get_cached_doc(*args, **kwargs):
	if args and len(args) > 1 and isinstance(args[1], str):
		key = get_document_cache_key(args[0], args[1])
		# local cache
		doc = local.document_cache.get(key)
		if doc:
			return doc

		# redis cache
		doc = cache().hget('document_cache', key)
		if doc:
			doc = get_doc(doc)
			local.document_cache[key] = doc
			return doc

	# database
	doc = get_doc(*args, **kwargs)

	return doc

def get_document_cache_key(doctype, name):
	return '{0}::{1}'.format(doctype, name)

def clear_document_cache(doctype, name):
	cache().hdel("last_modified", doctype)
	key = get_document_cache_key(doctype, name)
	if key in local.document_cache:
		del local.document_cache[key]
	cache().hdel('document_cache', key)

def get_cached_value(doctype, name, fieldname, as_dict=False):
	doc = get_cached_doc(doctype, name)
	if isinstance(fieldname, str):
		if as_dict:
			throw('Cannot make dict for single fieldname')
		return doc.get(fieldname)

	values = [doc.get(f) for f in fieldname]
	if as_dict:
		return _dict(zip(fieldname, values))
	return values

def get_doc(*args, **kwargs):
	"""Return a `frappe.model.document.Document` object of the given type and name.

	:param arg1: DocType name as string **or** document JSON.
	:param arg2: [optional] Document name as string.

	Examples:

		# insert a new document
		todo = frappe.get_doc({"doctype":"ToDo", "description": "test"})
		todo.insert()

		# open an existing document
		todo = frappe.get_doc("ToDo", "TD0001")

	"""
	import frappe.model.document
	doc = frappe.model.document.get_doc(*args, **kwargs)

	# set in cache
	if args and len(args) > 1:
		key = get_document_cache_key(args[0], args[1])
		local.document_cache[key] = doc
		cache().hset('document_cache', key, doc.as_dict())

	return doc

def get_last_doc(doctype, filters=None, order_by="creation desc"):
	"""Get last created document of this type."""
	d = get_all(
		doctype,
		filters=filters,
		limit_page_length=1,
		order_by=order_by,
		pluck="name"
	)
	if d:
		return get_doc(doctype, d[0])
	else:
		raise DoesNotExistError

def get_single(doctype):
	"""Return a `frappe.model.document.Document` object of the given Single doctype."""
	return get_doc(doctype, doctype)

def get_meta(doctype, cached=True):
	"""Get `frappe.model.meta.Meta` instance of given doctype name."""
	import frappe.model.meta
	return frappe.model.meta.get_meta(doctype, cached=cached)

def get_meta_module(doctype):
	import frappe.modules
	return frappe.modules.load_doctype_module(doctype)

def delete_doc(doctype=None, name=None, force=0, ignore_doctypes=None, for_reload=False,
	ignore_permissions=False, flags=None, ignore_on_trash=False, ignore_missing=True, delete_permanently=False):
	"""Delete a document. Calls `frappe.model.delete_doc.delete_doc`.

	:param doctype: DocType of document to be delete.
	:param name: Name of document to be delete.
	:param force: Allow even if document is linked. Warning: This may lead to data integrity errors.
	:param ignore_doctypes: Ignore if child table is one of these.
	:param for_reload: Call `before_reload` trigger before deleting.
	:param ignore_permissions: Ignore user permissions.
	:param delete_permanently: Do not create a Deleted Document for the document."""
	import frappe.model.delete_doc
	frappe.model.delete_doc.delete_doc(doctype, name, force, ignore_doctypes, for_reload,
		ignore_permissions, flags, ignore_on_trash, ignore_missing, delete_permanently)

def delete_doc_if_exists(doctype, name, force=0):
	"""Delete document if exists."""
	if db.exists(doctype, name):
		delete_doc(doctype, name, force=force)

def reload_doctype(doctype, force=False, reset_permissions=False):
	"""Reload DocType from model (`[module]/[doctype]/[name]/[name].json`) files."""
	reload_doc(scrub(db.get_value("DocType", doctype, "module")), "doctype", scrub(doctype),
		force=force, reset_permissions=reset_permissions)

def reload_doc(module, dt=None, dn=None, force=False, reset_permissions=False):
	"""Reload Document from model (`[module]/[doctype]/[name]/[name].json`) files.

	:param module: Module name.
	:param dt: DocType name.
	:param dn: Document name.
	:param force: Reload even if `modified` timestamp matches.
	"""

	import frappe.modules
	return frappe.modules.reload_doc(module, dt, dn, force=force, reset_permissions=reset_permissions)

@whitelist()
def rename_doc(*args, **kwargs):
	"""
		Renames a doc(dt, old) to doc(dt, new) and updates all linked fields of type "Link"

		Calls `frappe.model.rename_doc.rename_doc`
	"""
	kwargs.pop('ignore_permissions', None)
	kwargs.pop('cmd', None)

	from frappe.model.rename_doc import rename_doc
	return rename_doc(*args, **kwargs)

def get_module(modulename):
	"""Returns a module object for given Python module name using `importlib.import_module`."""
	return importlib.import_module(modulename)

def scrub(txt):
	"""Returns sluggified string. e.g. `Sales Order` becomes `sales_order`."""
	return txt.replace(' ', '_').replace('-', '_').lower()

def unscrub(txt):
	"""Returns titlified string. e.g. `sales_order` becomes `Sales Order`."""
	return txt.replace('_', ' ').replace('-', ' ').title()

def get_module_path(module, *joins):
	"""Get the path of the given module name.

	:param module: Module name.
	:param *joins: Join additional path elements using `os.path.join`."""
	module = scrub(module)
	return get_pymodule_path(local.module_app[module] + "." + module, *joins)

def get_app_path(app_name, *joins):
	"""Return path of given app.

	:param app: App name.
	:param *joins: Join additional path elements using `os.path.join`."""
	return get_pymodule_path(app_name, *joins)

def get_site_path(*joins):
	"""Return path of current site.

	:param *joins: Join additional path elements using `os.path.join`."""
	return os.path.join(local.site_path, *joins)

def get_pymodule_path(modulename, *joins):
	"""Return path of given Python module name.

	:param modulename: Python module name.
	:param *joins: Join additional path elements using `os.path.join`."""
	if not "public" in joins:
		joins = [scrub(part) for part in joins]
	return os.path.join(os.path.dirname(get_module(scrub(modulename)).__file__ or ''), *joins)

def get_module_list(app_name):
	"""Get list of modules for given all via `app/modules.txt`."""
	return get_file_items(os.path.join(os.path.dirname(get_module(app_name).__file__), "modules.txt"))

def get_all_apps(with_internal_apps=True, sites_path=None):
	"""Get list of all apps via `sites/apps.txt`."""
	if not sites_path:
		sites_path = local.sites_path

	apps = get_file_items(os.path.join(sites_path, "apps.txt"), raise_not_found=True)

	if with_internal_apps:
		for app in get_file_items(os.path.join(local.site_path, "apps.txt")):
			if app not in apps:
				apps.append(app)

	if "frappe" in apps:
		apps.remove("frappe")
	apps.insert(0, 'frappe')

	return apps

def get_installed_apps(sort=False, frappe_last=False):
	"""Get list of installed apps in current site."""
	if getattr(flags, "in_install_db", True):
		return []

	if not db:
		connect()

	if not local.all_apps:
		local.all_apps = cache().get_value('all_apps', get_all_apps)

	installed = json.loads(db.get_global("installed_apps") or "[]")

	if sort:
		installed = [app for app in local.all_apps if app in installed]

	if frappe_last:
		if 'frappe' in installed:
			installed.remove('frappe')
		installed.append('frappe')

	return installed

def get_doc_hooks():
	'''Returns hooked methods for given doc. It will expand the dict tuple if required.'''
	if not hasattr(local, 'doc_events_hooks'):
		hooks = get_hooks('doc_events', {})
		out = {}
		for key, value in hooks.items():
			if isinstance(key, tuple):
				for doctype in key:
					append_hook(out, doctype, value)
			else:
				append_hook(out, key, value)

		local.doc_events_hooks = out

	return local.doc_events_hooks

def get_hooks(hook=None, default=None, app_name=None):
	"""Get hooks via `app/hooks.py`

	:param hook: Name of the hook. Will gather all hooks for this name and return as a list.
	:param default: Default if no hook found.
	:param app_name: Filter by app."""
	def load_app_hooks(app_name=None):
		hooks = {}
		for app in [app_name] if app_name else get_installed_apps(sort=True):
			app = "frappe" if app=="webnotes" else app
			try:
				app_hooks = get_module(app + ".hooks")
			except ImportError:
				if local.flags.in_install_app:
					# if app is not installed while restoring
					# ignore it
					pass
				print('Could not find app "{0}"'.format(app_name))
				if not request:
					sys.exit(1)
				raise
			for key in dir(app_hooks):
				if not key.startswith("_"):
					append_hook(hooks, key, getattr(app_hooks, key))
		return hooks

	no_cache = conf.developer_mode or False

	if app_name:
		hooks = _dict(load_app_hooks(app_name))
	else:
		if no_cache:
			hooks = _dict(load_app_hooks())
		else:
			hooks = _dict(cache().get_value("app_hooks", load_app_hooks))

	if hook:
		return hooks.get(hook) or (default if default is not None else [])
	else:
		return hooks

def append_hook(target, key, value):
	'''appends a hook to the the target dict.

	If the hook key, exists, it will make it a key.

	If the hook value is a dict, like doc_events, it will
	listify the values against the key.
	'''
	if isinstance(value, dict):
		# dict? make a list of values against each key
		target.setdefault(key, {})
		for inkey in value:
			append_hook(target[key], inkey, value[inkey])
	else:
		# make a list
		target.setdefault(key, [])
		if not isinstance(value, list):
			value = [value]
		target[key].extend(value)

def setup_module_map():
	"""Rebuild map of all modules (internal)."""
	_cache = cache()

	if conf.db_name:
		local.app_modules = _cache.get_value("app_modules")
		local.module_app = _cache.get_value("module_app")

	if not (local.app_modules and local.module_app):
		local.module_app, local.app_modules = {}, {}
		for app in get_all_apps(with_internal_apps=True):
			local.app_modules.setdefault(app, [])
			for module in get_module_list(app):
				module = scrub(module)
				local.module_app[module] = app
				local.app_modules[app].append(module)

		if conf.db_name:
			_cache.set_value("app_modules", local.app_modules)
			_cache.set_value("module_app", local.module_app)

def get_file_items(path, raise_not_found=False, ignore_empty_lines=True):
	"""Returns items from text file as a list. Ignores empty lines."""
	import frappe.utils

	content = read_file(path, raise_not_found=raise_not_found)
	if content:
		content = frappe.utils.strip(content)

		return [
			p.strip() for p in content.splitlines()
			if (not ignore_empty_lines) or (p.strip() and not p.startswith("#"))
		]
	else:
		return []

def get_file_json(path):
	"""Read a file and return parsed JSON object."""
	with open(path, 'r') as f:
		return json.load(f)

def read_file(path, raise_not_found=False):
	"""Open a file and return its content as Unicode."""
	if isinstance(path, str):
		path = path.encode("utf-8")

	if os.path.exists(path):
		with open(path, "r") as f:
			return as_unicode(f.read())
	elif raise_not_found:
		raise IOError("{} Not Found".format(path))
	else:
		return None

def get_attr(method_string):
	"""Get python method object from its name."""
	app_name = method_string.split(".")[0]
	if not local.flags.in_install and app_name not in get_installed_apps():
		throw(_("App {0} is not installed").format(app_name), AppNotInstalledError)

	modulename = '.'.join(method_string.split('.')[:-1])
	methodname = method_string.split('.')[-1]
	return getattr(get_module(modulename), methodname)

def call(fn, *args, **kwargs):
	"""Call a function and match arguments."""
	if isinstance(fn, str):
		fn = get_attr(fn)

	newargs = get_newargs(fn, kwargs)

	return fn(*args, **newargs)

def get_newargs(fn, kwargs):
	if hasattr(fn, 'fnargs'):
		fnargs = fn.fnargs
	else:
		fnargs = inspect.getfullargspec(fn).args
		fnargs.extend(inspect.getfullargspec(fn).kwonlyargs)
		varkw = inspect.getfullargspec(fn).varkw

	newargs = {}
	for a in kwargs:
		if (a in fnargs) or varkw:
			newargs[a] = kwargs.get(a)

	newargs.pop("ignore_permissions", None)
	newargs.pop("flags", None)

	return newargs

def make_property_setter(args, ignore_validate=False, validate_fields_for_doctype=True):
	"""Create a new **Property Setter** (for overriding DocType and DocField properties).

	If doctype is not specified, it will create a property setter for all fields with the
	given fieldname"""
	args = _dict(args)
	if not args.doctype_or_field:
		args.doctype_or_field = 'DocField'
		if not args.property_type:
			args.property_type = db.get_value('DocField',
				{'parent': 'DocField', 'fieldname': args.property}, 'fieldtype') or 'Data'

	if not args.doctype:
		doctype_list = db.sql_list('select distinct parent from tabDocField where fieldname=%s', args.fieldname)
	else:
		doctype_list = [args.doctype]

	for doctype in doctype_list:
		if not args.property_type:
			args.property_type = db.get_value('DocField',
				{'parent': doctype, 'fieldname': args.fieldname}, 'fieldtype') or 'Data'

		ps = get_doc({
			'doctype': "Property Setter",
			'doctype_or_field': args.doctype_or_field,
			'doc_type': doctype,
			'field_name': args.fieldname,
			'row_name': args.row_name,
			'property': args.property,
			'value': args.value,
			'property_type': args.property_type or "Data",
			'__islocal': 1
		})
		ps.flags.ignore_validate = ignore_validate
		ps.flags.validate_fields_for_doctype = validate_fields_for_doctype
		ps.validate_fieldtype_change()
		ps.insert()

def import_doc(path):
	"""Import a file using Data Import."""
	from frappe.core.doctype.data_import.data_import import import_doc
	import_doc(path)

def copy_doc(doc, ignore_no_copy=True):
	""" No_copy fields also get copied."""
	import copy

	def remove_no_copy_fields(d):
		for df in d.meta.get("fields", {"no_copy": 1}):
			if hasattr(d, df.fieldname):
				d.set(df.fieldname, None)

	fields_to_clear = ['name', 'owner', 'creation', 'modified', 'modified_by']

	if not local.flags.in_test:
		fields_to_clear.append("docstatus")

	if not isinstance(doc, dict):
		d = doc.as_dict()
	else:
		d = doc

	newdoc = get_doc(copy.deepcopy(d))
	newdoc.set("__islocal", 1)
	for fieldname in (fields_to_clear + ['amended_from', 'amendment_date']):
		newdoc.set(fieldname, None)

	if not ignore_no_copy:
		remove_no_copy_fields(newdoc)

	for i, d in enumerate(newdoc.get_all_children()):
		d.set("__islocal", 1)

		for fieldname in fields_to_clear:
			d.set(fieldname, None)

		if not ignore_no_copy:
			remove_no_copy_fields(d)

	return newdoc

def compare(val1, condition, val2):
	"""Compare two values using `frappe.utils.compare`

	`condition` could be:
	- "^"
	- "in"
	- "not in"
	- "="
	- "!="
	- ">"
	- "<"
	- ">="
	- "<="
	- "not None"
	- "None"
	"""
	import frappe.utils
	return frappe.utils.compare(val1, condition, val2)

def respond_as_web_page(title, html, success=None, http_status_code=None, context=None,
	indicator_color=None, primary_action='/', primary_label = None, fullpage=False,
	width=None, template='message'):
	"""Send response as a web page with a message rather than JSON. Used to show permission errors etc.

	:param title: Page title and heading.
	:param message: Message to be shown.
	:param success: Alert message.
	:param http_status_code: HTTP status code
	:param context: web template context
	:param indicator_color: color of indicator in title
	:param primary_action: route on primary button (default is `/`)
	:param primary_label: label on primary button (default is "Home")
	:param fullpage: hide header / footer
	:param width: Width of message in pixels
	:param template: Optionally pass view template
	"""
	local.message_title = title
	local.message = html
	local.response['type'] = 'page'
	local.response['route'] = template
	local.no_cache = 1

	if http_status_code:
		local.response['http_status_code'] = http_status_code

	if not context:
		context = {}

	if not indicator_color:
		if success:
			indicator_color = 'green'
		elif http_status_code and http_status_code > 300:
			indicator_color = 'red'
		else:
			indicator_color = 'blue'

	context['indicator_color'] = indicator_color
	context['primary_label'] = primary_label
	context['primary_action'] = primary_action
	context['error_code'] = http_status_code
	context['fullpage'] = fullpage
	if width:
		context['card_width'] = width

	local.response['context'] = context

def redirect_to_message(title, html, http_status_code=None, context=None, indicator_color=None):
	"""Redirects to /message?id=random
	Similar to respond_as_web_page, but used to 'redirect' and show message pages like success, failure, etc. with a detailed message

	:param title: Page title and heading.
	:param message: Message to be shown.
	:param http_status_code: HTTP status code.

	Example Usage:
		frappe.redirect_to_message(_('Thank you'), "<div><p>You will receive an email at test@example.com</p></div>")

	"""

	message_id = generate_hash(length=8)
	message = {
		'context': context or {},
		'http_status_code': http_status_code or 200
	}
	message['context'].update({
		'header': title,
		'title': title,
		'message': html
	})

	if indicator_color:
		message['context'].update({
			"indicator_color": indicator_color
		})

	cache().set_value("message_id:{0}".format(message_id), message, expires_in_sec=60)
	location = '/message?id={0}'.format(message_id)

	if not getattr(local, 'is_ajax', False):
		local.response["type"] = "redirect"
		local.response["location"] = location

	else:
		return location

def build_match_conditions(doctype, as_condition=True):
	"""Return match (User permissions) for given doctype as list or SQL."""
	import frappe.desk.reportview
	return frappe.desk.reportview.build_match_conditions(doctype, as_condition=as_condition)

def get_list(doctype, *args, **kwargs):
	"""List database query via `frappe.model.db_query`. Will also check for permissions.

	:param doctype: DocType on which query is to be made.
	:param fields: List of fields or `*`.
	:param filters: List of filters (see example).
	:param order_by: Order By e.g. `modified desc`.
	:param limit_page_start: Start results at record #. Default 0.
	:param limit_page_length: No of records in the page. Default 20.

	Example usage:

		# simple dict filter
		frappe.get_list("ToDo", fields=["name", "description"], filters = {"owner":"test@example.com"})

		# filter as a list of lists
		frappe.get_list("ToDo", fields="*", filters = [["modified", ">", "2014-01-01"]])

		# filter as a list of dicts
		frappe.get_list("ToDo", fields="*", filters = {"description": ("like", "test%")})
	"""
	import frappe.model.db_query
	return frappe.model.db_query.DatabaseQuery(doctype).execute(*args, **kwargs)

def get_all(doctype, *args, **kwargs):
	"""List database query via `frappe.model.db_query`. Will **not** check for permissions.
	Parameters are same as `frappe.get_list`

	:param doctype: DocType on which query is to be made.
	:param fields: List of fields or `*`. Default is: `["name"]`.
	:param filters: List of filters (see example).
	:param order_by: Order By e.g. `modified desc`.
	:param limit_start: Start results at record #. Default 0.
	:param limit_page_length: No of records in the page. Default 20.

	Example usage:

		# simple dict filter
		frappe.get_all("ToDo", fields=["name", "description"], filters = {"owner":"test@example.com"})

		# filter as a list of lists
		frappe.get_all("ToDo", fields=["*"], filters = [["modified", ">", "2014-01-01"]])

		# filter as a list of dicts
		frappe.get_all("ToDo", fields=["*"], filters = {"description": ("like", "test%")})
	"""
	kwargs["ignore_permissions"] = True
	if not "limit_page_length" in kwargs:
		kwargs["limit_page_length"] = 0
	return get_list(doctype, *args, **kwargs)

def get_value(*args, **kwargs):
	"""Returns a document property or list of properties.

	Alias for `frappe.db.get_value`

	:param doctype: DocType name.
	:param filters: Filters like `{"x":"y"}` or name of the document. `None` if Single DocType.
	:param fieldname: Column name.
	:param ignore: Don't raise exception if table, column is missing.
	:param as_dict: Return values as dict.
	:param debug: Print query in error log.
	"""
	return db.get_value(*args, **kwargs)

def as_json(obj, indent=1):
	from frappe.utils.response import json_handler
	return json.dumps(obj, indent=indent, sort_keys=True, default=json_handler, separators=(',', ': '))

def are_emails_muted():
	from frappe.utils import cint
	return flags.mute_emails or cint(conf.get("mute_emails") or 0) or False

def get_test_records(doctype):
	"""Returns list of objects from `test_records.json` in the given doctype's folder."""
	from frappe.modules import get_doctype_module, get_module_path
	path = os.path.join(get_module_path(get_doctype_module(doctype)), "doctype", scrub(doctype), "test_records.json")
	if os.path.exists(path):
		with open(path, "r") as f:
			return json.loads(f.read())
	else:
		return []

def format_value(*args, **kwargs):
	"""Format value with given field properties.

	:param value: Value to be formatted.
	:param df: (Optional) DocField object with properties `fieldtype`, `options` etc."""
	import frappe.utils.formatters
	return frappe.utils.formatters.format_value(*args, **kwargs)

def format(*args, **kwargs):
	"""Format value with given field properties.

	:param value: Value to be formatted.
	:param df: (Optional) DocField object with properties `fieldtype`, `options` etc."""
	import frappe.utils.formatters
	return frappe.utils.formatters.format_value(*args, **kwargs)

def get_print(doctype=None, name=None, print_format=None, style=None,
	html=None, as_pdf=False, doc=None, output=None, no_letterhead=0, password=None):
	"""Get Print Format for given document.

	:param doctype: DocType of document.
	:param name: Name of document.
	:param print_format: Print Format name. Default 'Standard',
	:param style: Print Format style.
	:param as_pdf: Return as PDF. Default False.
	:param password: Password to encrypt the pdf with. Default None"""
	from frappe.website.serve import get_response_content
	from frappe.utils.pdf import get_pdf

	local.form_dict.doctype = doctype
	local.form_dict.name = name
	local.form_dict.format = print_format
	local.form_dict.style = style
	local.form_dict.doc = doc
	local.form_dict.no_letterhead = no_letterhead

	options = None
	if password:
		options = {'password': password}

	if not html:
		html = get_response_content("printview")

	if as_pdf:
		return get_pdf(html, output = output, options = options)
	else:
		return html

def attach_print(doctype, name, file_name=None, print_format=None,
	style=None, html=None, doc=None, lang=None, print_letterhead=True, password=None):
	from frappe.utils import scrub_urls

	if not file_name: file_name = name
	file_name = file_name.replace(' ','').replace('/','-')

	print_settings = db.get_singles_dict("Print Settings")

	_lang = local.lang

	#set lang as specified in print format attachment
	if lang: local.lang = lang
	local.flags.ignore_print_permissions = True

	no_letterhead = not print_letterhead

	kwargs = dict(
		print_format=print_format,
		style=style,
		html=html,
		doc=doc,
		no_letterhead=no_letterhead,
		password=password
	)

	content = ''
	if int(print_settings.send_print_as_pdf or 0):
		ext = ".pdf"
		kwargs["as_pdf"] = True
		content = get_print(doctype, name, **kwargs)
	else:
		ext = ".html"
		content = scrub_urls(get_print(doctype, name, **kwargs)).encode('utf-8')

	out = {
		"fname": file_name + ext,
		"fcontent": content
	}

	local.flags.ignore_print_permissions = False
	#reset lang to original local lang
	local.lang = _lang

	return out

def publish_progress(*args, **kwargs):
	"""Show the user progress for a long request

	:param percent: Percent progress
	:param title: Title
	:param doctype: Optional, for document type
	:param docname: Optional, for document name
	:param description: Optional description
	"""
	import frappe.realtime
	return frappe.realtime.publish_progress(*args, **kwargs)

def publish_realtime(*args, **kwargs):
	"""Publish real-time updates

	:param event: Event name, like `task_progress` etc.
	:param message: JSON message object. For async must contain `task_id`
	:param room: Room in which to publish update (default entire site)
	:param user: Transmit to user
	:param doctype: Transmit to doctype, docname
	:param docname: Transmit to doctype, docname
	:param after_commit: (default False) will emit after current transaction is committed
	"""
	import frappe.realtime

	return frappe.realtime.publish_realtime(*args, **kwargs)

def local_cache(namespace, key, generator, regenerate_if_none=False):
	"""A key value store for caching within a request

	:param namespace: frappe.local.cache[namespace]
	:param key: frappe.local.cache[namespace][key] used to retrieve value
	:param generator: method to generate a value if not found in store

	"""
	if namespace not in local.cache:
		local.cache[namespace] = {}

	if key not in local.cache[namespace]:
		local.cache[namespace][key] = generator()

	elif local.cache[namespace][key]==None and regenerate_if_none:
		# if key exists but the previous result was None
		local.cache[namespace][key] = generator()

	return local.cache[namespace][key]

def enqueue(*args, **kwargs):
	'''
		Enqueue method to be executed using a background worker

		:param method: method string or method object
		:param queue: (optional) should be either long, default or short
		:param timeout: (optional) should be set according to the functions
		:param event: this is passed to enable clearing of jobs from queues
		:param is_async: (optional) if is_async=False, the method is executed immediately, else via a worker
		:param job_name: (optional) can be used to name an enqueue call, which can be used to prevent duplicate calls
		:param kwargs: keyword arguments to be passed to the method
	'''
	import frappe.utils.background_jobs
	return frappe.utils.background_jobs.enqueue(*args, **kwargs)

def task(**task_kwargs):
	def decorator_task(f):
		f.enqueue = lambda **fun_kwargs: enqueue(f, **task_kwargs, **fun_kwargs)
		return f
	return decorator_task

def enqueue_doc(*args, **kwargs):
	'''
		Enqueue method to be executed using a background worker

		:param doctype: DocType of the document on which you want to run the event
		:param name: Name of the document on which you want to run the event
		:param method: method string or method object
		:param queue: (optional) should be either long, default or short
		:param timeout: (optional) should be set according to the functions
		:param kwargs: keyword arguments to be passed to the method
	'''
	import frappe.utils.background_jobs
	return frappe.utils.background_jobs.enqueue_doc(*args, **kwargs)

def get_doctype_app(doctype):
	def _get_doctype_app():
		doctype_module = local.db.get_value("DocType", doctype, "module")
		return local.module_app[scrub(doctype_module)]

	return local_cache("doctype_app", doctype, generator=_get_doctype_app)

loggers = {}
log_level = None
def logger(module=None, with_more_info=False, allow_site=True, filter=None, max_size=100_000, file_count=20):
	'''Returns a python logger that uses StreamHandler'''
	from frappe.utils.logger import get_logger
	return get_logger(module=module, with_more_info=with_more_info, allow_site=allow_site, filter=filter, max_size=max_size, file_count=file_count)

def log_error(message=None, title=_("Error")):
	'''Log error to Error Log'''

	# AI ALERT:
	# the title and message may be swapped
	# the better API for this is log_error(title, message), and used in many cases this way
	# this hack tries to be smart about whats a title (single line ;-)) and fixes it

	if message:
		if '\n' in title:
			error, title = title, message
		else:
			error = message
	else:
		error = get_traceback()

	return get_doc(dict(doctype='Error Log', error=as_unicode(error),
		method=title)).insert(ignore_permissions=True)

def get_desk_link(doctype, name):
	html = '<a href="/app/Form/{doctype}/{name}" style="font-weight: bold;">{doctype_local} {name}</a>'
	return html.format(
		doctype=doctype,
		name=name,
		doctype_local=_(doctype)
	)

def bold(text):
	return '<strong>{0}</strong>'.format(text)

def safe_eval(code, eval_globals=None, eval_locals=None):
	'''A safer `eval`'''
	whitelisted_globals = {
		"int": int,
		"float": float,
		"long": int,
		"round": round
	}

	UNSAFE_ATTRIBUTES = {
		# Generator Attributes
		"gi_frame", "gi_code",
		# Coroutine Attributes
		"cr_frame", "cr_code", "cr_origin",
		# Async Generator Attributes
		"ag_code", "ag_frame",
		# Traceback Attributes
		"tb_frame", "tb_next",
		# Format Attributes
		"format", "format_map",
	}

	for attribute in UNSAFE_ATTRIBUTES:
		if attribute in code:
			throw('Illegal rule {0}. Cannot use "{1}"'.format(bold(code), attribute))

	if '__' in code:
		throw('Illegal rule {0}. Cannot use "__"'.format(bold(code)))

	if not eval_globals:
		eval_globals = {}

	eval_globals['__builtins__'] = {}
	eval_globals.update(whitelisted_globals)
	return eval(code, eval_globals, eval_locals)

def get_system_settings(key):
	if key not in local.system_settings:
		local.system_settings.update({key: db.get_single_value('System Settings', key)})
	return local.system_settings.get(key)

def get_active_domains():
	from frappe.core.doctype.domain_settings.domain_settings import get_active_domains
	return get_active_domains()

def get_version(doctype, name, limit=None, head=False, raise_err=True):
	'''
	Returns a list of version information of a given DocType.

	Note: Applicable only if DocType has changes tracked.

	Example
	>>> frappe.get_version('User', 'foobar@gmail.com')
	>>>
	[
		{
			"version": [version.data],			# Refer Version DocType get_diff method and data attribute
			"user": "admin@gmail.com",			# User that created this version
			"creation": <datetime.datetime>		# Creation timestamp of that object.
		}
	]
	'''
	meta = get_meta(doctype)
	if meta.track_changes:
		names = db.get_all('Version', filters={
			'ref_doctype': doctype,
			'docname': name,
			'order_by': 'creation' if head else None,
			'limit': limit
		}, as_list=1)

		from frappe.chat.util import squashify, dictify, safe_json_loads

		versions = []

		for name in names:
			name = squashify(name)
			doc = get_doc('Version', name)

			data = doc.data
			data = safe_json_loads(data)
			data = dictify(dict(
				version=data,
				user=doc.owner,
				creation=doc.creation
			))

			versions.append(data)

		return versions
	else:
		if raise_err:
			raise ValueError(_('{0} has no versions tracked.').format(doctype))

@whitelist(allow_guest=True)
def ping():
	return "pong"


def safe_encode(param, encoding='utf-8'):
	try:
		param = param.encode(encoding)
	except Exception:
		pass
	return param


def safe_decode(param, encoding='utf-8'):
	try:
		param = param.decode(encoding)
	except Exception:
		pass
	return param

def parse_json(val):
	from frappe.utils import parse_json
	return parse_json(val)

def mock(type, size=1, locale='en'):
	results = []
	fake = faker.Faker(locale)
	if type not in dir(fake):
		raise ValueError('Not a valid mock type.')
	else:
		for i in range(size):
			data = getattr(fake, type)()
			results.append(data)

	from frappe.chat.util import squashify
	return squashify(results)

def validate_and_sanitize_search_inputs(fn):
	from frappe.desk.search import validate_and_sanitize_search_inputs as func
	return func(fn)<|MERGE_RESOLUTION|>--- conflicted
+++ resolved
@@ -10,12 +10,6 @@
 
 Read the documentation: https://frappeframework.com/docs
 """
-<<<<<<< HEAD
-
-from six import iteritems, binary_type, text_type, string_types
-from werkzeug.local import Local, release_local
-import os, sys, importlib, inspect, json, warnings
-=======
 import os, warnings
 
 _dev_server = os.environ.get('DEV_SERVER', False)
@@ -26,7 +20,6 @@
 
 from werkzeug.local import Local, release_local
 import sys, importlib, inspect, json
->>>>>>> 8d6bd82e
 import typing
 import click
 
@@ -38,18 +31,12 @@
 # Lazy imports
 faker = lazy_import('faker')
 
-<<<<<<< HEAD
-__version__ = '13.1.2'
-=======
 __version__ = '14.0.0-dev'
->>>>>>> 8d6bd82e
 
 __title__ = "Frappe Framework"
 
 local = Local()
 controllers = {}
-warnings.simplefilter('always', DeprecationWarning)
-warnings.simplefilter('always', PendingDeprecationWarning)
 
 class _dict(dict):
 	"""dict like object that exposes keys as attributes"""

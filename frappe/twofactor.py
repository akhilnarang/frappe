--- conflicted
+++ resolved
@@ -484,39 +484,9 @@
 
 	otp_issuer = frappe.db.get_value("System Settings", "System Settings", "otp_issuer_name")
 	user_email = frappe.db.get_value("User", user, "email")
-<<<<<<< HEAD
-	if frappe.session.user in ["Administrator", user]:
-		clear_default(user + "_otplogin")
-		clear_default(user + "_otpsecret")
-		email_args = {
-			"recipients": user_email,
-			"sender": None,
-			"subject": _("OTP Secret Reset - {0}").format(otp_issuer or "Frappe Framework"),
-			"message": _(
-				"<p>Your OTP secret on {0} has been reset. If you did not perform this reset and did not request it, please contact your System Administrator immediately.</p>"
-			).format(otp_issuer or "Frappe Framework"),
-			"delayed": False,
-			"retry": 3,
-		}
-		enqueue(
-			method=frappe.sendmail,
-			queue="short",
-			timeout=300,
-			event=None,
-			is_async=True,
-			job_name=None,
-			now=False,
-			**email_args,
-		)
-		return frappe.msgprint(
-			_("OTP Secret has been reset. Re-registration will be required on next login.")
-		)
-	else:
-		return frappe.throw(_("OTP secret can only be reset by the Administrator."))
-=======
-
-	frappe.defaults.clear_default(user + "_otplogin")
-	frappe.defaults.clear_default(user + "_otpsecret")
+
+	clear_default(user + "_otplogin")
+	clear_default(user + "_otpsecret")
 
 	email_args = {
 		"recipients": user_email,
@@ -540,5 +510,4 @@
 		**email_args,
 	)
 
-	frappe.msgprint(_("OTP Secret has been reset. Re-registration will be required on next login."))
->>>>>>> 2791066b
+	frappe.msgprint(_("OTP Secret has been reset. Re-registration will be required on next login."))
{% macro get_alignment(col) %}
{%- if col.fieldtype in ('Int', 'Float', 'Currency', 'Check') %} class="text-right" {% endif -%}
{% endmacro %}
<<<<<<< HEAD
{% set max_width = '100%' if columns and columns|length > 3 else '600px' %}
=======
{% if columns %}
	{% set max_width = '100%' if columns|length > 3 else '600px' %}
{% else %}
	{% set max_width = '600px' %}
{% endif %}
>>>>>>> 22b1987d
<table class="report-title" border="0" cellpadding="0" cellspacing="0" width="100%" style="max-width: {{ max_width }}">
	<tr>
		<td>
			<b>{{ title }}</b>
		</td>
	</tr>
	{% if description %}
	<tr>
		<td>{{ description }}</td>
	</tr>
	{% endif %}
</table>
{% if data %}
<table class="table table-bordered text-medium" cellpadding="0" cellspacing="0" border="0" style="max-width: {{ max_width }}">
	<thead>
		<tr>
			{% for col in columns %}
			<th {{- get_alignment(col) }}>
				{{- _(col.label) -}}
			</th>
			{% endfor %}
		</tr>
	</thead>
	<tbody>
		{% for row in data %}
		<tr>
			{% for col in columns %}
			<td {{- get_alignment(col) }}>
				{{- frappe.format(row[col.fieldname], col, row) -}}
			</td>
			{% endfor %}
		</td>
		{% endfor %}
	</tbody>
</table>
{% endif %}

{% if not frappe.db.get_value("System Settings", "System Settings", "hide_footer_in_auto_email_reports")|int %}
<table class="more-info" border="0" cellpadding="0" cellspacing="0" width="100%" style="max-width: {{ max_width }}">
	<tr>
		<td>
			<p>
				{{ _("This report was generated on {0}".format(date_time)) }}
			</p>
			<p>
				{{ _("View report in your browser") }}:
				<a href= {{report_url}} target="_blank">{{report_name}}</a>
			</p>
			<p>{{ _("Edit Auto Email Report Settings") }}: {{edit_report_settings}}</p>
		</td>
	</tr>
</table>
{% endif %}<|MERGE_RESOLUTION|>--- conflicted
+++ resolved
@@ -1,15 +1,11 @@
 {% macro get_alignment(col) %}
 {%- if col.fieldtype in ('Int', 'Float', 'Currency', 'Check') %} class="text-right" {% endif -%}
 {% endmacro %}
-<<<<<<< HEAD
-{% set max_width = '100%' if columns and columns|length > 3 else '600px' %}
-=======
 {% if columns %}
 	{% set max_width = '100%' if columns|length > 3 else '600px' %}
 {% else %}
 	{% set max_width = '600px' %}
 {% endif %}
->>>>>>> 22b1987d
 <table class="report-title" border="0" cellpadding="0" cellspacing="0" width="100%" style="max-width: {{ max_width }}">
 	<tr>
 		<td>

# Copyright (c) 2015, Frappe Technologies Pvt. Ltd. and Contributors
# MIT License. See license.txt
from __future__ import unicode_literals

import frappe, unittest

from frappe.model.db_query import DatabaseQuery
from frappe.desk.reportview import get_filters_cond
from frappe.permissions import add_user_permission, clear_user_permissions_for_doctype

test_dependencies = ["User"]

class TestReportview(unittest.TestCase):
	def test_basic(self):
		self.assertTrue({"name":"DocType"} in DatabaseQuery("DocType").execute(limit_page_length=None))

	def test_fields(self):
		self.assertTrue({"name":"DocType", "issingle":0} \
			in DatabaseQuery("DocType").execute(fields=["name", "issingle"], limit_page_length=None))

	def test_filters_1(self):
		self.assertFalse({"name":"DocType"} \
			in DatabaseQuery("DocType").execute(filters=[["DocType", "name", "like", "J%"]]))

	def test_filters_2(self):
		self.assertFalse({"name":"DocType"} \
			in DatabaseQuery("DocType").execute(filters=[{"name": ["like", "J%"]}]))

	def test_filters_3(self):
		self.assertFalse({"name":"DocType"} \
			in DatabaseQuery("DocType").execute(filters={"name": ["like", "J%"]}))

	def test_filters_4(self):
		self.assertTrue({"name":"DocField"} \
			in DatabaseQuery("DocType").execute(filters={"name": "DocField"}))

	def test_in_not_in_filters(self):
		self.assertFalse(DatabaseQuery("DocType").execute(filters={"name": ["in", None]}))
		self.assertTrue({"name":"DocType"} \
				in DatabaseQuery("DocType").execute(filters={"name": ["not in", None]}))

		for result in [{"name":"DocType"}, {"name":"DocField"}]:
			self.assertTrue(result
				in DatabaseQuery("DocType").execute(filters={"name": ["in", 'DocType,DocField']}))

		for result in [{"name":"DocType"}, {"name":"DocField"}]:
			self.assertFalse(result
				in DatabaseQuery("DocType").execute(filters={"name": ["not in", 'DocType,DocField']}))

	def test_or_filters(self):
		data = DatabaseQuery("DocField").execute(
				filters={"parent": "DocType"}, fields=["fieldname", "fieldtype"],
				or_filters=[{"fieldtype":"Table"}, {"fieldtype":"Select"}])

		self.assertTrue({"fieldtype":"Table", "fieldname":"fields"} in data)
		self.assertTrue({"fieldtype":"Select", "fieldname":"document_type"} in data)
		self.assertFalse({"fieldtype":"Check", "fieldname":"issingle"} in data)

	def test_between_filters(self):
		""" test case to check between filter for date fields """
		frappe.db.sql("delete from tabEvent")

		# create events to test the between operator filter
		todays_event = create_event()
		event1 = create_event(starts_on="2016-07-05 23:59:59")
		event2 = create_event(starts_on="2016-07-06 00:00:00")
		event3 = create_event(starts_on="2016-07-07 23:59:59")
		event4 = create_event(starts_on="2016-07-08 00:00:01")

		# if the values are not passed in filters then event should be filter as current datetime
		data = DatabaseQuery("Event").execute(
			filters={"starts_on": ["between", None]}, fields=["name"])

		self.assertTrue({ "name": event1.name } not in data)

		# if both from and to_date values are passed
		data = DatabaseQuery("Event").execute(
			filters={"starts_on": ["between", ["2016-07-06", "2016-07-07"]]},
			fields=["name"])

		self.assertTrue({ "name": event2.name } in data)
		self.assertTrue({ "name": event3.name } in data)
		self.assertTrue({ "name": event1.name } not in data)
		self.assertTrue({ "name": event4.name } not in data)

		# if only one value is passed in the filter
		data = DatabaseQuery("Event").execute(
			filters={"starts_on": ["between", ["2016-07-07"]]},
			fields=["name"])

		self.assertTrue({ "name": event3.name } in data)
		self.assertTrue({ "name": event4.name } in data)
		self.assertTrue({ "name": todays_event.name } in data)
		self.assertTrue({ "name": event1.name } not in data)
		self.assertTrue({ "name": event2.name } not in data)

	def test_ignore_permissions_for_get_filters_cond(self):
		frappe.set_user('test2@example.com')
		self.assertRaises(frappe.PermissionError, get_filters_cond, 'DocType', dict(istable=1), [])
		self.assertTrue(get_filters_cond('DocType', dict(istable=1), [], ignore_permissions=True))
		frappe.set_user('Administrator')

	def test_query_fields_sanitizer(self):
		self.assertRaises(frappe.DataError, DatabaseQuery("DocType").execute,
				fields=["name", "issingle, version()"], limit_start=0, limit_page_length=1)

		self.assertRaises(frappe.DataError, DatabaseQuery("DocType").execute,
			fields=["name", "issingle, IF(issingle=1, (select name from tabUser), count(name))"],
			limit_start=0, limit_page_length=1)

		self.assertRaises(frappe.DataError, DatabaseQuery("DocType").execute,
			fields=["name", "issingle, (select count(*) from tabSessions)"],
			limit_start=0, limit_page_length=1)

		self.assertRaises(frappe.DataError, DatabaseQuery("DocType").execute,
			fields=["name", "issingle, SELECT LOCATE('', `tabUser`.`user`) AS user;"],
			limit_start=0, limit_page_length=1)

		self.assertRaises(frappe.DataError, DatabaseQuery("DocType").execute,
			fields=["name", "issingle, IF(issingle=1, (SELECT name from tabUser), count(*))"],
			limit_start=0, limit_page_length=1)

		self.assertRaises(frappe.DataError, DatabaseQuery("DocType").execute,
			fields=["name", "issingle ''"],limit_start=0, limit_page_length=1)

		self.assertRaises(frappe.DataError, DatabaseQuery("DocType").execute,
			fields=["name", "issingle,'"],limit_start=0, limit_page_length=1)

		self.assertRaises(frappe.DataError, DatabaseQuery("DocType").execute,
			fields=["name", "select * from tabSessions"],limit_start=0, limit_page_length=1)

		self.assertRaises(frappe.DataError, DatabaseQuery("DocType").execute,
			fields=["name", "issingle from --"],limit_start=0, limit_page_length=1)

		self.assertRaises(frappe.DataError, DatabaseQuery("DocType").execute,
			fields=["name", "issingle from tabDocType order by 2 --"],limit_start=0, limit_page_length=1)

<<<<<<< HEAD
		data = DatabaseQuery("DocType").execute(fields=["count(`name`) as count"],
=======
		self.assertRaises(frappe.DataError, DatabaseQuery("DocType").execute,
			fields=["name", "1' UNION SELECT * FROM __Auth --"],limit_start=0, limit_page_length=1)

		data = DatabaseQuery("DocType").execute(fields=["name", "issingle", "count(name)"],
>>>>>>> cfc3c60a
			limit_start=0, limit_page_length=1)
		self.assertTrue('count' in data[0])

		data = DatabaseQuery("DocType").execute(fields=["name", "issingle", "locate('', name) as _relevance"],
			limit_start=0, limit_page_length=1)
		self.assertTrue('_relevance' in data[0])

		data = DatabaseQuery("DocType").execute(fields=["name", "issingle", "date(creation) as creation"],
			limit_start=0, limit_page_length=1)
		self.assertTrue('creation' in data[0])

		if frappe.conf.db_type != 'postgres':
			# datediff function does not exist in postgres
			data = DatabaseQuery("DocType").execute(fields=["name", "issingle",
				"datediff(modified, creation) as date_diff"], limit_start=0, limit_page_length=1)
			self.assertTrue('date_diff' in data[0])

	def test_nested_permission(self):
		clear_user_permissions_for_doctype("File")
		delete_test_file_hierarchy() # delete already existing folders
		from frappe.core.doctype.file.file import create_new_folder
		frappe.set_user('Administrator')

		create_new_folder('level1-A', 'Home')
		create_new_folder('level2-A', 'Home/level1-A')
		create_new_folder('level2-B', 'Home/level1-A')
		create_new_folder('level3-A', 'Home/level1-A/level2-A')

		create_new_folder('level1-B', 'Home')
		create_new_folder('level2-A', 'Home/level1-B')

		# user permission for only one root folder
		add_user_permission('File', 'Home/level1-A', 'test2@example.com')

		from frappe.core.page.permission_manager.permission_manager import update
		update('File', 'All', 0, 'if_owner', 0) # to avoid if_owner filter

		frappe.set_user('test2@example.com')
		data = DatabaseQuery("File").execute()

		# children of root folder (for which we added user permission) should be accessible
		self.assertTrue({"name": "Home/level1-A/level2-A"} in data)
		self.assertTrue({"name": "Home/level1-A/level2-B"} in data)
		self.assertTrue({"name": "Home/level1-A/level2-A/level3-A"} in data)

		# other folders should not be accessible
		self.assertFalse({"name": "Home/level1-B"} in data)
		self.assertFalse({"name": "Home/level1-B/level2-B"} in data)
		update('File', 'All', 0, 'if_owner', 1)
		frappe.set_user('Administrator')

	def test_filter_sanitizer(self):
		self.assertRaises(frappe.DataError, DatabaseQuery("DocType").execute,
				fields=["name"], filters={'istable,': 1}, limit_start=0, limit_page_length=1)

		self.assertRaises(frappe.DataError, DatabaseQuery("DocType").execute,
				fields=["name"], filters={'editable_grid,': 1}, or_filters={'istable,': 1},
				limit_start=0, limit_page_length=1)

		self.assertRaises(frappe.DataError, DatabaseQuery("DocType").execute,
				fields=["name"], filters={'editable_grid,': 1},
				or_filters=[['DocType', 'istable,', '=', 1]],
				limit_start=0, limit_page_length=1)

		self.assertRaises(frappe.DataError, DatabaseQuery("DocType").execute,
				fields=["name"], filters={'editable_grid,': 1},
				or_filters=[['DocType', 'istable', '=', 1], ['DocType', 'beta and 1=1', '=', 0]],
				limit_start=0, limit_page_length=1)

		out = DatabaseQuery("DocType").execute(fields=["name"],
				filters={'editable_grid': 1, 'module': 'Core'},
				or_filters=[['DocType', 'istable', '=', 1]], order_by='creation')
		self.assertTrue('DocField' in [d['name'] for d in out])

		out = DatabaseQuery("DocType").execute(fields=["name"],
				filters={'issingle': 1}, or_filters=[['DocType', 'module', '=', 'Core']],
				order_by='creation')
		self.assertTrue('User Permission for Page and Report' in [d['name'] for d in out])

		out = DatabaseQuery("DocType").execute(fields=["name"],
				filters={'track_changes': 1, 'module': 'Core'},
				order_by='creation')
		self.assertTrue('File' in [d['name'] for d in out])

		out = DatabaseQuery("DocType").execute(fields=["name"],
				filters=[
					['DocType', 'ifnull(track_changes, 0)', '=', 0],
					['DocType', 'module', '=', 'Core']
				], order_by='creation')
		self.assertTrue('DefaultValue' in [d['name'] for d in out])

	def test_of_not_of_descendant_ancestors(self):
		clear_user_permissions_for_doctype("File")
		delete_test_file_hierarchy() # delete already existing folders
		from frappe.core.doctype.file.file import create_new_folder

		create_new_folder('level1-A', 'Home')
		create_new_folder('level2-A', 'Home/level1-A')
		create_new_folder('level2-B', 'Home/level1-A')
		create_new_folder('level3-A', 'Home/level1-A/level2-A')

		create_new_folder('level1-B', 'Home')
		create_new_folder('level2-A', 'Home/level1-B')

		# in descendants filter
		data = frappe.get_all('File', {'name': ('descendants of', 'Home/level1-A/level2-A')})
		self.assertTrue({"name": "Home/level1-A/level2-A/level3-A"} in data)

		data = frappe.get_all('File', {'name': ('descendants of', 'Home/level1-A')})
		self.assertTrue({"name": "Home/level1-A/level2-A/level3-A"} in data)
		self.assertTrue({"name": "Home/level1-A/level2-A"} in data)
		self.assertTrue({"name": "Home/level1-A/level2-B"} in data)
		self.assertFalse({"name": "Home/level1-B"} in data)
		self.assertFalse({"name": "Home/level1-A"} in data)
		self.assertFalse({"name": "Home"} in data)

		# in ancestors of filter
		data = frappe.get_all('File', {'name': ('ancestors of', 'Home/level1-A/level2-A')})
		self.assertFalse({"name": "Home/level1-A/level2-A/level3-A"} in data)
		self.assertFalse({"name": "Home/level1-A/level2-A"} in data)
		self.assertFalse({"name": "Home/level1-A/level2-B"} in data)
		self.assertFalse({"name": "Home/level1-B"} in data)
		self.assertTrue({"name": "Home/level1-A"} in data)
		self.assertTrue({"name": "Home"} in data)

		data = frappe.get_all('File', {'name': ('ancestors of', 'Home/level1-A')})
		self.assertFalse({"name": "Home/level1-A/level2-A/level3-A"} in data)
		self.assertFalse({"name": "Home/level1-A/level2-A"} in data)
		self.assertFalse({"name": "Home/level1-A/level2-B"} in data)
		self.assertFalse({"name": "Home/level1-B"} in data)
		self.assertFalse({"name": "Home/level1-A"} in data)
		self.assertTrue({"name": "Home"} in data)

		# not descendants filter
		data = frappe.get_all('File', {'name': ('not descendants of', 'Home/level1-A/level2-A')})
		self.assertFalse({"name": "Home/level1-A/level2-A/level3-A"} in data)
		self.assertTrue({"name": "Home/level1-A/level2-A"} in data)
		self.assertTrue({"name": "Home/level1-A/level2-B"} in data)
		self.assertTrue({"name": "Home/level1-A"} in data)
		self.assertTrue({"name": "Home"} in data)

		data = frappe.get_all('File', {'name': ('not descendants of', 'Home/level1-A')})
		self.assertFalse({"name": "Home/level1-A/level2-A/level3-A"} in data)
		self.assertFalse({"name": "Home/level1-A/level2-A"} in data)
		self.assertFalse({"name": "Home/level1-A/level2-B"} in data)
		self.assertTrue({"name": "Home/level1-B"} in data)
		self.assertTrue({"name": "Home/level1-A"} in data)
		self.assertTrue({"name": "Home"} in data)

		# not ancestors of filter
		data = frappe.get_all('File', {'name': ('not ancestors of', 'Home/level1-A/level2-A')})
		self.assertTrue({"name": "Home/level1-A/level2-A/level3-A"} in data)
		self.assertTrue({"name": "Home/level1-A/level2-A"} in data)
		self.assertTrue({"name": "Home/level1-A/level2-B"} in data)
		self.assertTrue({"name": "Home/level1-B"} in data)
		self.assertTrue({"name": "Home/level1-A"} not in data)
		self.assertTrue({"name": "Home"} not in data)

		data = frappe.get_all('File', {'name': ('not ancestors of', 'Home/level1-A')})
		self.assertTrue({"name": "Home/level1-A/level2-A/level3-A"} in data)
		self.assertTrue({"name": "Home/level1-A/level2-A"} in data)
		self.assertTrue({"name": "Home/level1-A/level2-B"} in data)
		self.assertTrue({"name": "Home/level1-B"} in data)
		self.assertTrue({"name": "Home/level1-A"} in data)
		self.assertFalse({"name": "Home"} in data)

		data = frappe.get_all('File', {'name': ('ancestors of', 'Home')})
		self.assertTrue(len(data) == 0)
		self.assertTrue(len(frappe.get_all('File', {'name': ('not ancestors of', 'Home')})) == len(frappe.get_all('File')))



def create_event(subject="_Test Event", starts_on=None):
	""" create a test event """

	from frappe.utils import get_datetime

	event = frappe.get_doc({
		"doctype": "Event",
		"subject": subject,
		"event_type": "Public",
		"starts_on": get_datetime(starts_on),
	}).insert(ignore_permissions=True)

	return event

def delete_test_file_hierarchy():
	files_to_delete = [
		'Home/level1-A/level2-A/level3-A',
		'Home/level1-A/level2-A',
		'Home/level1-A/level2-B',
		'Home/level1-A',
		'Home/level1-B/level2-A',
		'Home/level1-B'
	]
	for file_name in files_to_delete:
		frappe.delete_doc('File', file_name)<|MERGE_RESOLUTION|>--- conflicted
+++ resolved
@@ -135,14 +135,10 @@
 		self.assertRaises(frappe.DataError, DatabaseQuery("DocType").execute,
 			fields=["name", "issingle from tabDocType order by 2 --"],limit_start=0, limit_page_length=1)
 
-<<<<<<< HEAD
+		self.assertRaises(frappe.DataError, DatabaseQuery("DocType").execute,
+			fields=["name", "1' UNION SELECT * FROM __Auth --"],limit_start=0, limit_page_length=1)
+
 		data = DatabaseQuery("DocType").execute(fields=["count(`name`) as count"],
-=======
-		self.assertRaises(frappe.DataError, DatabaseQuery("DocType").execute,
-			fields=["name", "1' UNION SELECT * FROM __Auth --"],limit_start=0, limit_page_length=1)
-
-		data = DatabaseQuery("DocType").execute(fields=["name", "issingle", "count(name)"],
->>>>>>> cfc3c60a
 			limit_start=0, limit_page_length=1)
 		self.assertTrue('count' in data[0])
 

--- conflicted
+++ resolved
@@ -260,17 +260,6 @@
 		title = (doc.get_title() or '')[:int(frappe.db.VARCHAR_LEN)]
 		route = doc.get('route') if doc else ''
 
-<<<<<<< HEAD
-		frappe.flags.update_global_search.append(
-			dict(
-				doctype=doc.doctype,
-				name=doc.name,
-				content=' ||| '.join(content or ''),
-				published=published,
-				title=title,
-				route=route
-			)
-=======
 		value = dict(
 			doctype=doc.doctype,
 			name=doc.name,
@@ -278,7 +267,6 @@
 			published=published,
 			title=title,
 			route=route
->>>>>>> 5f817ed5
 		)
 
 		try:
@@ -318,40 +306,22 @@
 		value = json.loads(frappe.cache().lpop('global_search_queue'))
 		sync_value(value)
 
-<<<<<<< HEAD
-	if not flags:
-		flags = frappe.flags.update_global_search
-
-	# Can pass flags manually as frappe.flags.update_global_search isn't reliable at a later time,
-	# when syncing is enqueued
-	for value in flags:
-		frappe.db.multisql({
-			'mariadb': '''INSERT INTO `__global_search`
-				(`doctype`, `name`, `content`, `published`, `title`, `route`)
-				VALUES (%(doctype)s, %(name)s, %(content)s, %(published)s, %(title)s, %(route)s)
-				ON DUPLICATE key UPDATE `content`=%(content)s''',
-			'postgres': '''INSERT INTO `__global_search`
-				(`doctype`, `name`, `content`, `published`, `title`, `route`)
-				VALUES (%(doctype)s, %(name)s, %(content)s, %(published)s, %(title)s, %(route)s)
-				ON CONFLICT("doctype", "name") DO UPDATE SET `content`=%(content)s'''
-		}, value)
-
-	frappe.flags.update_global_search = []
-=======
 def sync_value(value):
 	'''
 	Sync a given document to global search
->>>>>>> 5f817ed5
-
 	:param value: dict of { doctype, name, content, published, title, route }
 	'''
-	frappe.db.sql('''
-		insert into __global_search
-			(doctype, name, content, published, title, route)
-		values
-			(%(doctype)s, %(name)s, %(content)s, %(published)s, %(title)s, %(route)s)
-		on duplicate key update
-			content = %(content)s''', value)
+	
+	frappe.db.multisql({
+		'mariadb': '''INSERT INTO `__global_search`
+			(`doctype`, `name`, `content`, `published`, `title`, `route`)
+			VALUES (%(doctype)s, %(name)s, %(content)s, %(published)s, %(title)s, %(route)s)
+			ON DUPLICATE key UPDATE `content`=%(content)s''',
+		'postgres': '''INSERT INTO `__global_search`
+			(`doctype`, `name`, `content`, `published`, `title`, `route`)
+			VALUES (%(doctype)s, %(name)s, %(content)s, %(published)s, %(title)s, %(route)s)
+			ON CONFLICT("doctype", "name") DO UPDATE SET `content`=%(content)s'''
+	}, value)
 
 def delete_for_document(doc):
 	"""

--- conflicted
+++ resolved
@@ -6,13 +6,10 @@
 import json, os
 from semantic_version import Version
 import frappe
+import requests
 from frappe.utils import cstr
-<<<<<<< HEAD
 from frappe.utils.gitutils import get_app_last_commit_ref, get_app_branch
-=======
-import requests
 from frappe import _
->>>>>>> 90cedec2
 
 def get_change_log(user=None):
 	if not user: user = frappe.session.user
@@ -114,9 +111,6 @@
 		except AttributeError:
 			versions[app]["version"] = '0.0.1'
 
-<<<<<<< HEAD
-	return versions
-=======
 	return versions
 
 def get_app_branch(app):
@@ -222,5 +216,4 @@
 
 	if update_message:
 		frappe.msgprint(update_message, title=_("New updates are available"), indicator='green')
-		cache.srem("update-user-set", user)
->>>>>>> 90cedec2
+		cache.srem("update-user-set", user)